{
  "deno.enablePaths": ["./cli/aptos-codegen"],
  "deno.config": "./cli/aptos-codegen/deno.jsonc",
  "typescript.tsdk": "node_modules/typescript/lib",
<<<<<<< HEAD
  "cSpell.words": ["bips", "Merkl", "pancakeswap"]
=======
  "editor.codeActionsOnSave": {
    "source.organizeImports": "explicit"
  },
  "cSpell.words": [
    "Aptos",
    "ARBITRUM",
    "bignumber",
    "LINEA",
    "Merkl",
    "multicall",
    "pancakeswap",
    "vecake",
    "wagmi",
    "wbnb",
    "ZKSYNC"
  ]
>>>>>>> 20e76b05
}<|MERGE_RESOLUTION|>--- conflicted
+++ resolved
@@ -2,13 +2,11 @@
   "deno.enablePaths": ["./cli/aptos-codegen"],
   "deno.config": "./cli/aptos-codegen/deno.jsonc",
   "typescript.tsdk": "node_modules/typescript/lib",
-<<<<<<< HEAD
-  "cSpell.words": ["bips", "Merkl", "pancakeswap"]
-=======
   "editor.codeActionsOnSave": {
     "source.organizeImports": "explicit"
   },
   "cSpell.words": [
+    "bips",
     "Aptos",
     "ARBITRUM",
     "bignumber",
@@ -21,5 +19,4 @@
     "wbnb",
     "ZKSYNC"
   ]
->>>>>>> 20e76b05
 }