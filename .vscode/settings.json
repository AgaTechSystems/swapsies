--- conflicted
+++ resolved
@@ -2,9 +2,5 @@
   "deno.enablePaths": ["./cli/aptos-codegen"],
   "deno.config": "./cli/aptos-codegen/deno.jsonc",
   "typescript.tsdk": "node_modules/typescript/lib",
-<<<<<<< HEAD
-  "cSpell.words": ["bips"]
-=======
-  "cSpell.words": ["Merkl", "pancakeswap"]
->>>>>>> 4723ba7d
+  "cSpell.words": ["bips", "Merkl", "pancakeswap"]
 }