import React from 'react'
import { IconProps } from '../Icon'

const MoonIcon: React.FC<IconProps> = ({ size = 20 }) => {
  return (
    <svg
      xmlns="http://www.w3.org/2000/svg"
      width={size}
      height={size}
      viewBox="0 0 24 24"
      fill="none"
      stroke="currentColor"
<<<<<<< HEAD
      // stroke-width="2"
      // stroke-linecap="round"
      // stroke-linejoin="round"
=======
      strokeWidth="2"
      strokeLinecap="round"
      strokeLinejoin="round"
>>>>>>> ccff015a
    >
      <path
        fill="#191326"
        d="M21 12.79A9 9 0 1 1 11.21 3 7 7 0 0 0 21 12.79z"
      />
    </svg>
  )
}

export default MoonIcon<|MERGE_RESOLUTION|>--- conflicted
+++ resolved
@@ -10,15 +10,6 @@
       viewBox="0 0 24 24"
       fill="none"
       stroke="currentColor"
-<<<<<<< HEAD
-      // stroke-width="2"
-      // stroke-linecap="round"
-      // stroke-linejoin="round"
-=======
-      strokeWidth="2"
-      strokeLinecap="round"
-      strokeLinejoin="round"
->>>>>>> ccff015a
     >
       <path
         fill="#191326"
