--- conflicted
+++ resolved
@@ -7,11 +7,6 @@
 import Card from '../../../components/Card'
 import CardContent from '../../../components/CardContent'
 import CardIcon from '../../../components/CardIcon'
-<<<<<<< HEAD
-import IconButton from '../../../components/IconButton'
-import { AddIcon } from '../../../components/icons'
-=======
->>>>>>> 552f9814
 import Label from '../../../components/Label'
 import Value from '../../../components/Value'
 
@@ -24,20 +19,13 @@
 import useStakedBalance from '../../../hooks/useStakedBalance'
 import useTokenBalance from '../../../hooks/useTokenBalance'
 import useUnstake from '../../../hooks/useUnstake'
-<<<<<<< HEAD
-import { getBalanceNumber } from '../../../utils/formatBalance'
-
-import WalletProviderModal from '../../../components/WalletProviderModal'
-import AccountModal from '../../../components/TopBar/components/AccountModal'
-import { TranslateString } from '../../../utils/translateTextHelpers'
-=======
 import {getBalanceNumber} from '../../../utils/formatBalance'
 import useBuyLottery, {useMultiBuyLottery} from '../../../hooks/useBuyLottery'
 
 import WalletProviderModal from '../../../components/WalletProviderModal'
 import AccountModal from '../../../components/TopBar/components/AccountModal'
 import BuyModal from './buyModal'
->>>>>>> 552f9814
+
 
 interface StakeProps {
   lpContract: Contract
@@ -49,52 +37,6 @@
   const [requestedApproval, setRequestedApproval] = useState(false)
   const { account } = useWallet()
 
-<<<<<<< HEAD
-  // const allowance = useAllowance(lpContract)
-  // const {onApprove} = useApprove(lpContract)
-  //
-  // const tokenBalance = useTokenBalance(lpContract.options.address)
-  // const stakedBalance = useStakedBalance(pid)
-  //
-  // const {onStake} = useStake(pid)
-  // const {onUnstake} = useUnstake(pid)
-
-  const [onPresentAccountModal] = useModal(<AccountModal />)
-
-  const [onPresentWalletProviderModal] = useModal(
-    <WalletProviderModal />,
-    'provider',
-  )
-  const handleUnlockClick = useCallback(() => {
-    onPresentWalletProviderModal()
-  }, [onPresentWalletProviderModal])
-
-  return (
-    <div style={{ margin: '5px', width: '300px' }}>
-      <Card>
-        <CardContent>
-          <StyledCardContentInner>
-            <StyledCardHeader>
-              <CardIcon>🎟</CardIcon>
-              <Value value={0} decimals={0} />
-              <Label text={`Your total tickets for this round`} />
-            </StyledCardHeader>
-            <StyledCardActions>
-              {!account && (
-                <Button
-                  onClick={handleUnlockClick}
-                  size="md"
-                  text={TranslateString(292, 'Unlock Wallet')}
-                />
-              )}
-              {account && <Button onClick={null} size="md" text="Buy ticket" />}
-            </StyledCardActions>
-          </StyledCardContentInner>
-        </CardContent>
-      </Card>
-    </div>
-  )
-=======
     const allowance = useLotteryAllowance()
     const {onApprove} = useLotteryApprove()
 
@@ -160,7 +102,11 @@
                             <Label text={`Your total tickets for this round`}/>
                         </StyledCardHeader>
                         <StyledCardActions>
-                            {!account && <Button onClick={handleUnlockClick} size="md" text="Unlock Wallet"/>}
+                        <Button
+                          disabled={true}
+                          text={`Coming Soon`}
+                        />
+{/*                            {!account && <Button onClick={handleUnlockClick} size="md" text="Unlock Wallet"/>}
                             { account && (!allowance.toNumber() ? (
                               <Button
                                 disabled={requestedApproval}
@@ -171,14 +117,14 @@
                               <>
                                 <Button disabled={winNumbers[0]!==0} onClick={onPresentBuy} size="md" text={'Buy ticket'}/>
                               </>
-                            ))}
+                            ))}*/}
                         </StyledCardActions>
                     </StyledCardContentInner>
                 </CardContent>
             </Card>
         </div>
     )
->>>>>>> 552f9814
+
 }
 
 const StyledCardHeader = styled.div`
