import BigNumber from 'bignumber.js'
import { ethers } from 'ethers'
import { sousChefTeam } from './lib/constants'

BigNumber.config({
  EXPONENTIAL_AT: 1000,
  DECIMAL_PLACES: 80,
})

// const GAS_LIMIT = {
//   STAKING: {
//     DEFAULT: 200000,
//     SNX: 850000,
//   },
// }

export const getMasterChefAddress = (sushi) => {
  return sushi && sushi.masterChefAddress
}
export const getSousChefAddress = (sushi) => {
  return sushi && sushi.sousChefAddress
}

export const getSushiAddress = (sushi) => {
  return sushi && sushi.sushiAddress
}
export const getSyrupAddress = (sushi) => {
  return sushi && sushi.syrupAddress
}
export const getSyrupContract = (sushi) => {
  return sushi && sushi.contracts && sushi.contracts.syrup
}
export const getWethContract = (sushi) => {
  return sushi && sushi.contracts && sushi.contracts.weth
}

export const getMasterChefContract = (sushi) => {
  return sushi && sushi.contracts && sushi.contracts.masterChef
}
export const getSushiContract = (sushi) => {
  return sushi && sushi.contracts && sushi.contracts.sushi
}
export const getSousChefContract = (sushi, sousId) => {
  return (
    sushi &&
    sushi.contracts &&
    sushi.contracts.sousChefs.filter((chef) => chef.sousId === sousId)[0]
      ?.sousContract
  )
}

export const getFarms = (sushi) => {
  return sushi
    ? sushi.contracts.pools.map(
        ({
          pid,
          name,
          symbol,
          icon,
          tokenAddress,
          tokenSymbol,
          tokenContract,
          lpAddress,
          lpContract,
          multiplier,
        }) => ({
          pid,
          id: symbol,
          lpToken: symbol,
          lpTokenAddress: lpAddress,
          lpContract,
          tokenAddress,
          tokenSymbol,
          tokenContract,
          earnToken: 'sushi',
          earnTokenAddress: sushi.contracts.sushi.options.address,
          icon,
          multiplier,
        }),
      )
    : []
}

export const getPools = (sushi) => {
  const pools = sushi
    ? sushi.contracts.sousChefs.map(
        ({
          sousId,
          sousContract,
          tokenPerBlock,
          contractAddress,
          tokenName,
          projectLink,
          harvest,
        }) => ({
          sousId,
          sousContract,
          tokenPerBlock,
          contractAddress,
          tokenName,
          projectLink,
          harvest,
        }),
      )
    : []
  if (pools.length === 0) return sousChefTeam

  return pools
}

export const getPoolWeight = async (masterChefContract, pid) => {
  const { allocPoint } = await masterChefContract.methods.poolInfo(pid).call()
  const totalAllocPoint = await masterChefContract.methods
    .totalAllocPoint()
    .call()
  return new BigNumber(allocPoint).div(new BigNumber(totalAllocPoint))
}

export const getEarned = async (masterChefContract, pid, account) => {
  return masterChefContract.methods.pendingCake(pid, account).call()
}

export const getSousEarned = async (sousChefContract, account) => {
  return sousChefContract.methods.pendingReward(account).call()
}

export const getTotalStaked = async (sushi, sousChefContract) => {
  const syrup = await getSyrupContract(sushi)
  return syrup.methods.balanceOf(sousChefContract.options.address).call()
}

export const getTotalLPWethValue = async (
  masterChefContract,
  wethContract,
  lpContract,
  tokenContract,
  pid,
  tokenSymbol,
) => {
  const tokenAmountWholeLP = await tokenContract.methods
    .balanceOf(lpContract.options.address)
    .call()
  const tokenDecimals = await tokenContract.methods.decimals().call()
  // Get the share of lpContract that masterChefContract owns
  const balance = await lpContract.methods
    .balanceOf(masterChefContract.options.address)
    .call()
  // Convert that into the portion of total lpContract = p1
  const totalSupply = await lpContract.methods.totalSupply().call()
  // Get total weth value for the lpContract = w1
  const lpContractWeth = await wethContract.methods
    .balanceOf(lpContract.options.address)
    .call()
  // Return p1 * w1 * 2
  const portionLp = new BigNumber(balance).div(new BigNumber(totalSupply))
  const lpWethWorth = new BigNumber(lpContractWeth)
  const totalLpWethValue = portionLp.times(lpWethWorth).times(new BigNumber(2))
  // Calculate
  const tokenAmount = new BigNumber(tokenAmountWholeLP)
    .times(portionLp)
    .div(new BigNumber(10).pow(tokenDecimals))

  const wethAmount = new BigNumber(lpContractWeth)
    .times(portionLp)
    .div(new BigNumber(10).pow(18))
  return {
    tokenSymbol,
    tokenAmount,
    wethAmount,
    totalWethValue: totalLpWethValue.div(new BigNumber(10).pow(18)),
    tokenPriceInWeth: wethAmount.div(tokenAmount),
    poolWeight: await getPoolWeight(masterChefContract, pid),
  }
}

export const approve = async (lpContract, masterChefContract, account) => {
  return lpContract.methods
    .approve(masterChefContract.options.address, ethers.constants.MaxUint256)
    .send({ from: account })
}

export const approveSous = async (syrup, sousChefContract, account) => {
  return syrup.methods
    .approve(sousChefContract.options.address, ethers.constants.MaxUint256)
    .send({ from: account })
}

export const getSushiSupply = async (sushi) => {
  return new BigNumber(await sushi.contracts.sushi.methods.totalSupply().call())
}

export const stake = async (masterChefContract, pid, amount, account) => {
  if (pid === 0) {
    return masterChefContract.methods
      .enterStaking(
        new BigNumber(amount).times(new BigNumber(10).pow(18)).toString(),
      )
      .send({ from: account })
      .on('transactionHash', (tx) => {
        console.log(tx)
        return tx.transactionHash
      })
  }

  return masterChefContract.methods
    .deposit(
      pid,
      new BigNumber(amount).times(new BigNumber(10).pow(18)).toString(),
    )
    .send({ from: account })
    .on('transactionHash', (tx) => {
      return tx.transactionHash
    })
}

export const sousStake = async (sousChefContract, amount, account) => {
  return sousChefContract.methods
    .deposit(new BigNumber(amount).times(new BigNumber(10).pow(18)).toString())
    .send({ from: account })
    .on('transactionHash', (tx) => {
      return tx.transactionHash
    })
}

export const unstake = async (masterChefContract, pid, amount, account) => {
  if (pid === 0) {
    return masterChefContract.methods
      .leaveStaking(
        new BigNumber(amount).times(new BigNumber(10).pow(18)).toString(),
      )
      .send({ from: account })
      .on('transactionHash', (tx) => {
        console.log(tx)
        return tx.transactionHash
      })
  }
  return masterChefContract.methods
    .withdraw(
      pid,
      new BigNumber(amount).times(new BigNumber(10).pow(18)).toString(),
    )
    .send({ from: account })
    .on('transactionHash', (tx) => {
      console.log(tx)
      return tx.transactionHash
    })
}

export const sousUnstake = async (sousChefContract, amount, account) => {
  return sousChefContract.methods
    .withdraw(new BigNumber(amount).times(new BigNumber(10).pow(18)).toString())
    .send({ from: account })
    .on('transactionHash', (tx) => {
      console.log(tx)
      return tx.transactionHash
    })
}

export const harvest = async (masterChefContract, pid, account) => {
  if (pid === 0) {
    return masterChefContract.methods
      .leaveStaking('0')
      .send({ from: account })
      .on('transactionHash', (tx) => {
        return tx.transactionHash
      })
  }
  return masterChefContract.methods
    .deposit(pid, '0')
    .send({ from: account })
    .on('transactionHash', (tx) => {
      return tx.transactionHash
    })
}

export const soushHarvest = async (sousChefContract, account) => {
  return sousChefContract.methods
    .deposit('0')
    .send({ from: account })
    .on('transactionHash', (tx) => {
      return tx.transactionHash
    })
}

export const getStaked = async (masterChefContract, pid, account) => {
  try {
    const { amount } = await masterChefContract.methods
      .userInfo(pid, account)
      .call()
    return new BigNumber(amount)
  } catch {
    return new BigNumber(0)
  }
}

export const getSousStaked = async (sousChefContract, account) => {
  try {
<<<<<<< HEAD
    const { amount } = await sousChefContract.methods
      .userInfo(account)
      .call()
=======
    console.log(
      sousChefContract._address,
      await sousChefContract.methods.userInfo(account).call(),
    )
    const { amount } = await sousChefContract.methods.userInfo(account).call()
>>>>>>> ccff015a
    return new BigNumber(amount)
  } catch (err) {
    console.log(err)
    return new BigNumber(0)
  }
}

export const getSousStartBlock = async (sousChefContract) => {
  try {
    const startBlock = await sousChefContract.methods.startBlock().call()
    return startBlock
  } catch {
    return 0
  }
}
export const getSousEndBlock = async (sousChefContract) => {
  try {
    const endBlcok = await sousChefContract.methods.bonusEndBlock().call()
    return endBlcok
  } catch {
    return 0
  }
}

export const redeem = async (masterChefContract, account) => {
  let now = new Date().getTime() / 1000
  if (now >= 1597172400) {
    return masterChefContract.methods
      .exit()
      .send({ from: account })
      .on('transactionHash', (tx) => {
        console.log(tx)
        return tx.transactionHash
      })
  } else {
    alert('pool not active')
  }
}<|MERGE_RESOLUTION|>--- conflicted
+++ resolved
@@ -295,17 +295,9 @@
 
 export const getSousStaked = async (sousChefContract, account) => {
   try {
-<<<<<<< HEAD
     const { amount } = await sousChefContract.methods
       .userInfo(account)
       .call()
-=======
-    console.log(
-      sousChefContract._address,
-      await sousChefContract.methods.userInfo(account).call(),
-    )
-    const { amount } = await sousChefContract.methods.userInfo(account).call()
->>>>>>> ccff015a
     return new BigNumber(amount)
   } catch (err) {
     console.log(err)
