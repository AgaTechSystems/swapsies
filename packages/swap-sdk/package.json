{
  "name": "@pancakeswap/sdk",
  "license": "MIT",
<<<<<<< HEAD
  "version": "5.7.1",
=======
  "version": "5.7.2",
>>>>>>> 2a684051
  "description": "🛠 An SDK for building applications on top of Pancakeswap.",
  "main": "dist/index.js",
  "typings": "dist/index.d.ts",
  "module": "dist/index.mjs",
  "files": [
    "dist"
  ],
  "repository": {
    "type": "git",
    "url": "https://github.com/pancakeswap/pancake-frontend.git",
    "directory": "packages/swap-sdk"
  },
  "keywords": [
    "pancakeswap",
    "bsc"
  ],
  "exports": {
    ".": {
      "types": "./dist/index.d.ts",
      "import": "./dist/index.mjs",
      "require": "./dist/index.js"
    },
    "./package.json": "./package.json"
  },
  "scripts": {
    "build": "tsup",
    "dev": "tsup --watch",
    "test": "vitest --run --globals",
    "prepublishOnly": "pnpm run build",
    "clean": "rm -rf .turbo && rm -rf node_modules && rm -rf dist"
  },
  "dependencies": {
    "@pancakeswap/chains": "workspace:^",
    "@pancakeswap/swap-sdk-core": "workspace:*",
    "big.js": "^5.2.2",
    "decimal.js-light": "^2.5.0",
    "tiny-invariant": "^1.1.0",
    "tiny-warning": "^1.0.3",
    "toformat": "^2.0.0",
    "viem": "^1.15.1"
  },
  "devDependencies": {
    "@types/big.js": "^4.0.5",
    "tsup": "^6.7.0"
  },
  "engines": {
    "node": ">=10"
  },
  "prettier": {
    "printWidth": 120,
    "semi": false,
    "singleQuote": true
  }
}<|MERGE_RESOLUTION|>--- conflicted
+++ resolved
@@ -1,11 +1,7 @@
 {
   "name": "@pancakeswap/sdk",
   "license": "MIT",
-<<<<<<< HEAD
-  "version": "5.7.1",
-=======
   "version": "5.7.2",
->>>>>>> 2a684051
   "description": "🛠 An SDK for building applications on top of Pancakeswap.",
   "main": "dist/index.js",
   "typings": "dist/index.d.ts",
