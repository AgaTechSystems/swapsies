# @pancakeswap/sdk

<<<<<<< HEAD
=======
## 5.7.2

### Patch Changes

- Updated dependencies [c236a3ee4]
  - @pancakeswap/chains@0.3.0

>>>>>>> 2a684051
## 5.7.1

### Patch Changes

- Updated dependencies [ed3146c93]
  - @pancakeswap/chains@0.2.0

## 5.7.0

### Minor Changes

- 8e3ac5427: Add back ChainId export

## 5.6.0

### Minor Changes

- 435a90ac2: Add support for opBNB mainnet

### Patch Changes

- Updated dependencies [435a90ac2]
  - @pancakeswap/chains@0.1.0

## 5.5.0

### Minor Changes

- 1831356d9: refactor: Move ChainsId usage from Sdk to Chains package

## 5.4.2

### Patch Changes

- 2d7e1b3e2: Upgraded viem
- Updated dependencies [2d7e1b3e2]
  - @pancakeswap/chains@0.0.1

## 5.4.1

### Patch Changes

- 7a0c21e72: fix base v2 factory address

## 5.4.0

### Minor Changes

- 868f4d11f: Add Base support

## 5.3.0

### Minor Changes

- 5e15c611e: Add linea support

## 5.2.1

### Patch Changes

- 3ba496cb1: Fix factory address

## 5.2.0

### Minor Changes

- 77fc3406a: Add zkSync support

## 5.1.0

### Minor Changes

- f9fda4ebe: Add Polygon zkEVM support

## 5.0.0

### Major Changes

- 938aa75f5: Migrate ethers to viem

## 4.0.0

### Major Changes

- b5dbd2921: Remove JSBI and use BigInt native instead

### Patch Changes

- Updated dependencies [b5dbd2921]
  - @pancakeswap/swap-sdk-core@1.0.0

## 3.2.1

### Patch Changes

- 9bee15cad: Fix v2 sdk fetcher export

## 3.2.0

### Minor Changes

- 65fbb250a: Bump version

### Patch Changes

- Updated dependencies [65fbb250a]
  - @pancakeswap/swap-sdk-core@0.1.0

## 3.1.5

### Patch Changes

- 7fb419ece: chore: Add fetcher and tokenAmount

## 3.1.4

### Patch Changes

- 1ce404aaf: Remove redundant import

## 3.1.3

### Patch Changes

- d83530d6b: Remove duplicate isTradeBetter util

## 3.1.2

### Patch Changes

- da105c1eb: Remove duplicate util functions

## 3.1.1

### Patch Changes

- 8ddd5956f: Export missing token classes<|MERGE_RESOLUTION|>--- conflicted
+++ resolved
@@ -1,7 +1,5 @@
 # @pancakeswap/sdk
 
-<<<<<<< HEAD
-=======
 ## 5.7.2
 
 ### Patch Changes
@@ -9,7 +7,6 @@
 - Updated dependencies [c236a3ee4]
   - @pancakeswap/chains@0.3.0
 
->>>>>>> 2a684051
 ## 5.7.1
 
 ### Patch Changes
