--- conflicted
+++ resolved
@@ -1,7 +1,5 @@
 # @pancakeswap/multicall
 
-<<<<<<< HEAD
-=======
 ## 3.2.3
 
 ### Patch Changes
@@ -10,7 +8,6 @@
   - @pancakeswap/chains@0.3.0
   - @pancakeswap/sdk@5.7.2
 
->>>>>>> 2a684051
 ## 3.2.2
 
 ### Patch Changes
