const PERMIT2_DOMAIN_NAME = 'Permit2'

export function permit2Domain(permit2Address: string, chainId: number): {
  name: string,
  version: string,
  chainId: string,
  verifyingContract: string,
} {
  return {
    name: PERMIT2_DOMAIN_NAME,
<<<<<<< HEAD
    chainId,
=======
    version: '1.0.0',
    chainId: chainId.toString(),
>>>>>>> 4a96ccb2
    verifyingContract: permit2Address,
  }
}

export type PermitData = {
  domain: {
    name: string,
    version: string,
    chainId: string,
    verifyingContract: string,
  }
  types: any
  values: any
}<|MERGE_RESOLUTION|>--- conflicted
+++ resolved
@@ -8,12 +8,7 @@
 } {
   return {
     name: PERMIT2_DOMAIN_NAME,
-<<<<<<< HEAD
     chainId,
-=======
-    version: '1.0.0',
-    chainId: chainId.toString(),
->>>>>>> 4a96ccb2
     verifyingContract: permit2Address,
   }
 }
