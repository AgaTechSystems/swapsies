{
  "name": "@pancakeswap/smart-router",
<<<<<<< HEAD
  "version": "4.9.2",
=======
  "version": "4.9.5",
>>>>>>> 2a684051
  "description": "A SDK for getting best routes from AMM",
  "repository": {
    "type": "git",
    "url": "https://github.com/pancakeswap/pancake-frontend.git",
    "directory": "packages/smart-router"
  },
  "main": "dist/evm.js",
  "module": "dist/evm.mjs",
  "types": "dist/evm/index.d.ts",
  "sideEffects": false,
  "scripts": {
    "build": "tsup",
    "dev": "tsup --watch",
    "test": "vitest --run",
    "prepublishOnly": "pnpm run build",
    "clean": "rm -rf .turbo && rm -rf node_modules && rm -rf dist"
  },
  "files": [
    "dist"
  ],
  "dependencies": {
    "@pancakeswap/chains": "workspace:*",
    "@pancakeswap/multicall": "workspace:*",
    "@pancakeswap/sdk": "workspace:*",
    "@pancakeswap/swap-sdk-core": "workspace:*",
    "@pancakeswap/tokens": "workspace:*",
    "@pancakeswap/token-lists": "workspace:*",
    "@pancakeswap/v3-sdk": "workspace:*",
    "async-retry": "^1.3.1",
    "debug": "^4.3.4",
    "graphql": "^16.8.1",
    "graphql-request": "^5.0.0",
    "lodash": "^4.17.21",
    "mnemonist": "^0.38.3",
    "stats-lite": "^2.2.0",
    "tiny-invariant": "^1.1.0",
    "viem": "^1.15.1",
<<<<<<< HEAD
    "zod": "^3.21.4"
=======
    "zod": "^3.22.3"
>>>>>>> 2a684051
  },
  "devDependencies": {
    "@pancakeswap/tsconfig": "workspace:*",
    "@pancakeswap/utils": "workspace:*",
    "@types/async-retry": "^1.4.4",
    "@types/debug": "^4.1.7",
    "@types/lodash": "^4.14.178",
    "@types/stats-lite": "^2.2.0",
    "tsup": "^6.7.0",
    "typescript": "^5.1.3"
  },
  "exports": {
    "./package.json": "./package.json",
    "./evm": {
      "types": "./dist/evm/index.d.ts",
      "import": "./dist/evm.mjs",
      "require": "./dist/evm.js"
    },
    "./legacy-router": {
      "types": "./dist/legacy-router/index.d.ts",
      "import": "./dist/legacy-router.mjs",
      "require": "./dist/legacy-router.js"
    }
  }
}<|MERGE_RESOLUTION|>--- conflicted
+++ resolved
@@ -1,10 +1,6 @@
 {
   "name": "@pancakeswap/smart-router",
-<<<<<<< HEAD
-  "version": "4.9.2",
-=======
   "version": "4.9.5",
->>>>>>> 2a684051
   "description": "A SDK for getting best routes from AMM",
   "repository": {
     "type": "git",
@@ -42,11 +38,7 @@
     "stats-lite": "^2.2.0",
     "tiny-invariant": "^1.1.0",
     "viem": "^1.15.1",
-<<<<<<< HEAD
-    "zod": "^3.21.4"
-=======
     "zod": "^3.22.3"
->>>>>>> 2a684051
   },
   "devDependencies": {
     "@pancakeswap/tsconfig": "workspace:*",
