--- conflicted
+++ resolved
@@ -1,10 +1,6 @@
 {
   "name": "@pancakeswap/farms",
-<<<<<<< HEAD
-  "version": "1.0.20",
-=======
   "version": "1.0.23",
->>>>>>> 2a684051
   "sideEffects": false,
   "private": true,
   "scripts": {
