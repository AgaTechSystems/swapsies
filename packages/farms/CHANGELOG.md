# @pancakeswap/farms

<<<<<<< HEAD
=======
## 1.0.23

### Patch Changes

- Updated dependencies [c236a3ee4]
  - @pancakeswap/chains@0.3.0
  - @pancakeswap/sdk@5.7.2
  - @pancakeswap/tokens@0.5.4
  - @pancakeswap/v3-sdk@3.5.4

## 1.0.22

### Patch Changes

- Updated dependencies [d994c3335]
  - @pancakeswap/token-lists@0.0.9
  - @pancakeswap/utils@5.0.6
  - @pancakeswap/tokens@0.5.3
  - @pancakeswap/v3-sdk@3.5.3

## 1.0.21

### Patch Changes

- 2ceb8e9ff: Dependencies update

>>>>>>> 2a684051
## 1.0.20

### Patch Changes

- ed3146c93: Add chain names
- Updated dependencies [ed3146c93]
  - @pancakeswap/chains@0.2.0
  - @pancakeswap/sdk@5.7.1
  - @pancakeswap/tokens@0.5.2
  - @pancakeswap/v3-sdk@3.5.2

## 1.0.19

### Patch Changes

- Updated dependencies [8e3ac5427]
  - @pancakeswap/sdk@5.7.0
  - @pancakeswap/tokens@0.5.1
  - @pancakeswap/v3-sdk@3.5.1

## 1.0.18

### Patch Changes

- Updated dependencies [435a90ac2]
  - @pancakeswap/sdk@5.6.0
  - @pancakeswap/chains@0.1.0
  - @pancakeswap/tokens@0.5.0
  - @pancakeswap/v3-sdk@3.5.0

## 1.0.17

### Patch Changes

- 1831356d9: refactor: Move ChainsId usage from Sdk to Chains package
- Updated dependencies [1831356d9]
  - @pancakeswap/sdk@5.5.0
  - @pancakeswap/tokens@0.4.4
  - @pancakeswap/v3-sdk@3.4.4

## 1.0.16

### Patch Changes

- 2d7e1b3e2: Upgraded viem
- Updated dependencies [2d7e1b3e2]
  - @pancakeswap/sdk@5.4.2
  - @pancakeswap/v3-sdk@3.4.3
  - @pancakeswap/utils@5.0.5
  - @pancakeswap/tokens@0.4.3
  - @pancakeswap/token-lists@0.0.8

## 1.0.15

### Patch Changes

- 51b77c787: Fix utils deps: `@pancakeswap/utils` now should not dependent on sdk and awgmi
- Updated dependencies [51b77c787]
  - @pancakeswap/tokens@0.4.2
  - @pancakeswap/utils@5.0.4
  - @pancakeswap/v3-sdk@3.4.2
  - @pancakeswap/token-lists@0.0.8

## 1.0.14

### Patch Changes

- @pancakeswap/utils@5.0.3
- @pancakeswap/token-lists@0.0.8
- @pancakeswap/tokens@0.4.1
- @pancakeswap/v3-sdk@3.4.1

## 1.0.13

### Patch Changes

- Updated dependencies [a784ca6ed]
  - @pancakeswap/utils@5.0.2
  - @pancakeswap/token-lists@0.0.8
  - @pancakeswap/tokens@0.4.1
  - @pancakeswap/v3-sdk@3.4.1

## 1.0.12

### Patch Changes

- Updated dependencies [7a0c21e72]
  - @pancakeswap/sdk@5.4.1
  - @pancakeswap/tokens@0.4.1
  - @pancakeswap/utils@5.0.1
  - @pancakeswap/v3-sdk@3.4.1
  - @pancakeswap/token-lists@0.0.8

## 1.0.11

### Patch Changes

- Updated dependencies [868f4d11f]
  - @pancakeswap/sdk@5.4.0
  - @pancakeswap/tokens@0.4.0
  - @pancakeswap/v3-sdk@3.4.0
  - @pancakeswap/utils@5.0.0
  - @pancakeswap/token-lists@0.0.8

## 1.0.10

### Patch Changes

- Updated dependencies [d0f9b28a9]
  - @pancakeswap/tokens@0.3.1
  - @pancakeswap/utils@4.0.1
  - @pancakeswap/v3-sdk@3.3.1
  - @pancakeswap/token-lists@0.0.8

## 1.0.9

### Patch Changes

- Updated dependencies [5e15c611e]
  - @pancakeswap/sdk@5.3.0
  - @pancakeswap/tokens@0.3.0
  - @pancakeswap/v3-sdk@3.3.0
  - @pancakeswap/utils@4.0.0
  - @pancakeswap/token-lists@0.0.8

## 1.0.8

### Patch Changes

- @pancakeswap/utils@3.0.3
- @pancakeswap/token-lists@0.0.8
- @pancakeswap/tokens@0.2.3
- @pancakeswap/v3-sdk@3.2.3

## 1.0.7

### Patch Changes

- b61dcaf37: Adapt farms prices for v3 farms

## 1.0.6

### Patch Changes

- Updated dependencies [e0a681bc6]
  - @pancakeswap/tokens@0.2.2
  - @pancakeswap/utils@3.0.2
  - @pancakeswap/v3-sdk@3.2.2
  - @pancakeswap/token-lists@0.0.8

## 1.0.5

### Patch Changes

- Updated dependencies [3ba496cb1]
  - @pancakeswap/sdk@5.2.1
  - @pancakeswap/tokens@0.2.1
  - @pancakeswap/utils@3.0.1
  - @pancakeswap/v3-sdk@3.2.1
  - @pancakeswap/token-lists@0.0.8

## 1.0.4

### Patch Changes

- Updated dependencies [77fc3406a]
  - @pancakeswap/sdk@5.2.0
  - @pancakeswap/tokens@0.2.0
  - @pancakeswap/v3-sdk@3.2.0
  - @pancakeswap/utils@3.0.0
  - @pancakeswap/token-lists@0.0.8

## 1.0.3

### Patch Changes

- Updated dependencies [500adb4f8]
  - @pancakeswap/tokens@0.1.6
  - @pancakeswap/utils@2.0.3
  - @pancakeswap/v3-sdk@3.1.1
  - @pancakeswap/token-lists@0.0.8

## 1.0.2

### Patch Changes

- Updated dependencies [f9fda4ebe]
  - @pancakeswap/sdk@5.1.0
  - @pancakeswap/v3-sdk@3.1.0
  - @pancakeswap/tokens@0.1.5
  - @pancakeswap/utils@2.0.2
  - @pancakeswap/token-lists@0.0.8

## 1.0.1

### Patch Changes

- Updated dependencies [e31475e6b]
  - @pancakeswap/token-lists@0.0.8
  - @pancakeswap/utils@2.0.1
  - @pancakeswap/tokens@0.1.4
  - @pancakeswap/v3-sdk@3.0.1

## 1.0.0

### Major Changes

- 938aa75f5: Migrate ethers to viem

### Patch Changes

- Updated dependencies [e8a1a97a3]
- Updated dependencies [938aa75f5]
  - @pancakeswap/v3-sdk@3.0.0
  - @pancakeswap/sdk@5.0.0
  - @pancakeswap/utils@2.0.0
  - @pancakeswap/tokens@0.1.3
  - @pancakeswap/token-lists@0.0.7

## 0.1.1

### Patch Changes

- Updated dependencies [b5dbd2921]
  - @pancakeswap/sdk@4.0.0
  - @pancakeswap/swap-sdk-core@1.0.0
  - @pancakeswap/v3-sdk@2.0.0
  - @pancakeswap/utils@1.0.0
  - @pancakeswap/multicall@2.0.0
  - @pancakeswap/tokens@0.1.2
  - @pancakeswap/token-lists@0.0.7

## 0.1.0

### Minor Changes

- 65fbb250a: Bump version

### Patch Changes

- Updated dependencies [65fbb250a]
- Updated dependencies [65fbb250a]
  - @pancakeswap/v3-sdk@1.0.0
  - @pancakeswap/multicall@1.0.0
  - @pancakeswap/sdk@3.2.0
  - @pancakeswap/swap-sdk-core@0.1.0
  - @pancakeswap/tokens@0.1.0<|MERGE_RESOLUTION|>--- conflicted
+++ resolved
@@ -1,7 +1,5 @@
 # @pancakeswap/farms
 
-<<<<<<< HEAD
-=======
 ## 1.0.23
 
 ### Patch Changes
@@ -28,7 +26,6 @@
 
 - 2ceb8e9ff: Dependencies update
 
->>>>>>> 2a684051
 ## 1.0.20
 
 ### Patch Changes
