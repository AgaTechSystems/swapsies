{
  "name": "@pancakeswap/v3-sdk",
  "license": "MIT",
  "publishConfig": {
    "access": "public"
  },
<<<<<<< HEAD
  "version": "3.5.2",
=======
  "version": "3.5.4",
>>>>>>> 2a684051
  "description": "⚒️ An SDK for building applications on top of Pancakeswap V3",
  "files": [
    "dist"
  ],
  "keywords": [
    "pancakeswap",
    "bsc"
  ],
  "sideEffects": false,
  "main": "dist/index.js",
  "types": "dist/index.d.ts",
  "module": "dist/index.mjs",
  "scripts": {
    "build": "tsup",
    "dev": "tsup --watch",
    "test": "vitest --run",
    "coverage": "vitest run --coverage",
    "clean": "rm -rf .turbo && rm -rf node_modules && rm -rf dist"
  },
  "dependencies": {
    "@pancakeswap/sdk": "workspace:*",
    "@pancakeswap/swap-sdk-core": "workspace:*",
    "@pancakeswap/tokens": "workspace:*",
    "@pancakeswap/chains": "workspace:*",
    "@uniswap/v3-staker": "1.0.0",
    "big.js": "^5.2.2",
    "decimal.js-light": "^2.5.0",
    "tiny-invariant": "^1.1.0",
    "tiny-warning": "^1.0.3",
    "toformat": "^2.0.0",
    "viem": "^1.15.1"
  },
  "devDependencies": {
    "@pancakeswap/utils": "workspace:*",
    "tsup": "^6.7.0",
    "typescript": "^5.1.3",
    "vitest": "^0.30.1"
  },
  "engines": {
    "node": ">=10"
  },
  "prettier": {
    "printWidth": 120,
    "semi": false,
    "singleQuote": true
  },
  "exports": {
    "./package.json": "./package.json",
    ".": {
      "types": "./dist/index.d.ts",
      "import": "./dist/index.mjs",
      "require": "./dist/index.js"
    }
  }
}<|MERGE_RESOLUTION|>--- conflicted
+++ resolved
@@ -4,11 +4,7 @@
   "publishConfig": {
     "access": "public"
   },
-<<<<<<< HEAD
-  "version": "3.5.2",
-=======
   "version": "3.5.4",
->>>>>>> 2a684051
   "description": "⚒️ An SDK for building applications on top of Pancakeswap V3",
   "files": [
     "dist"
