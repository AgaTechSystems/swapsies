--- conflicted
+++ resolved
@@ -1,11 +1,7 @@
 {
   "name": "@pancakeswap/tokens",
   "license": "MIT",
-<<<<<<< HEAD
-  "version": "0.5.2",
-=======
   "version": "0.5.4",
->>>>>>> 2a684051
   "description": "Tokens for pancakeswap",
   "main": "./dist/index.js",
   "module": "./dist/index.mjs",
