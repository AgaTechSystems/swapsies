--- conflicted
+++ resolved
@@ -1,10 +1,6 @@
 {
   "name": "@pancakeswap/pools",
-<<<<<<< HEAD
-  "version": "4.0.15",
-=======
   "version": "4.0.19",
->>>>>>> 2a684051
   "sideEffects": false,
   "scripts": {
     "build": "tsup",
