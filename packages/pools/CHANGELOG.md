# @pancakeswap/pools

<<<<<<< HEAD
=======
## 4.0.19

### Patch Changes

- Updated dependencies [c236a3ee4]
  - @pancakeswap/chains@0.3.0
  - @pancakeswap/tokens@0.5.4

## 4.0.18

### Patch Changes

- Updated dependencies [d994c3335]
  - @pancakeswap/token-lists@0.0.9
  - @pancakeswap/tokens@0.5.3

## 4.0.17

### Patch Changes

- 4dd27c7a7: Move Eth and Bsc Pool to finished pools'

## 4.0.16

### Patch Changes

- 7eb8e5849: Add new ALP arbitrum pool

>>>>>>> 2a684051
## 4.0.15

### Patch Changes

- Updated dependencies [ed3146c93]
  - @pancakeswap/chains@0.2.0
  - @pancakeswap/tokens@0.5.2

## 4.0.14

### Patch Changes

- @pancakeswap/tokens@0.5.1

## 4.0.13

### Patch Changes

- Updated dependencies [435a90ac2]
  - @pancakeswap/chains@0.1.0
  - @pancakeswap/tokens@0.5.0

## 4.0.12

### Patch Changes

- 1831356d9: refactor: Move ChainsId usage from Sdk to Chains package
- Updated dependencies [1831356d9]
  - @pancakeswap/tokens@0.4.4

## 4.0.11

### Patch Changes

- 2d7e1b3e2: Upgraded viem
- 67d0780d1: Add wstETH pool
- Updated dependencies [2d7e1b3e2]
  - @pancakeswap/sdk@5.4.2
  - @pancakeswap/tokens@0.4.3
  - @pancakeswap/token-lists@0.0.8

## 4.0.10

### Patch Changes

- Updated dependencies [51b77c787]
  - @pancakeswap/tokens@0.4.2
  - @pancakeswap/token-lists@0.0.8

## 4.0.9

### Patch Changes

- 0641cc6ed: Add zkSync Pool
  - @pancakeswap/token-lists@0.0.8
  - @pancakeswap/tokens@0.4.1

## 4.0.8

### Patch Changes

- Updated dependencies [7a0c21e72]
  - @pancakeswap/sdk@5.4.1
  - @pancakeswap/tokens@0.4.1
  - @pancakeswap/token-lists@0.0.8

## 4.0.7

### Patch Changes

- Updated dependencies [868f4d11f]
  - @pancakeswap/sdk@5.4.0
  - @pancakeswap/tokens@0.4.0
  - @pancakeswap/token-lists@0.0.8

## 4.0.6

### Patch Changes

- 4b3b18079: Add ALP pool at Arbitrum

## 4.0.5

### Patch Changes

- Updated dependencies [d0f9b28a9]
  - @pancakeswap/tokens@0.3.1
  - @pancakeswap/token-lists@0.0.8

## 4.0.4

### Patch Changes

- Updated dependencies [5e15c611e]
  - @pancakeswap/sdk@5.3.0
  - @pancakeswap/tokens@0.3.0
  - @pancakeswap/token-lists@0.0.8

## 4.0.3

### Patch Changes

- 84b5d3743: Export es and commonjs module
  - @pancakeswap/token-lists@0.0.8
  - @pancakeswap/tokens@0.2.3

## 4.0.2

### Patch Changes

- Updated dependencies [e0a681bc6]
  - @pancakeswap/tokens@0.2.2
  - @pancakeswap/utils@3.0.2
  - @pancakeswap/token-lists@0.0.8

## 4.0.1

### Patch Changes

- Updated dependencies [3ba496cb1]
  - @pancakeswap/sdk@5.2.1
  - @pancakeswap/tokens@0.2.1
  - @pancakeswap/utils@3.0.1
  - @pancakeswap/token-lists@0.0.8

## 4.0.0

### Patch Changes

- Updated dependencies [77fc3406a]
  - @pancakeswap/sdk@5.2.0
  - @pancakeswap/tokens@0.2.0
  - @pancakeswap/utils@3.0.0
  - @pancakeswap/token-lists@0.0.8

## 3.0.1

### Patch Changes

- Updated dependencies [500adb4f8]
  - @pancakeswap/tokens@0.1.6
  - @pancakeswap/utils@2.0.3
  - @pancakeswap/token-lists@0.0.8

## 3.0.0

### Patch Changes

- Updated dependencies [f9fda4ebe]
  - @pancakeswap/sdk@5.1.0
  - @pancakeswap/tokens@0.1.5
  - @pancakeswap/utils@2.0.2
  - @pancakeswap/token-lists@0.0.8

## 2.0.1

### Patch Changes

- Updated dependencies [e31475e6b]
  - @pancakeswap/token-lists@0.0.8
  - @pancakeswap/utils@2.0.1
  - @pancakeswap/tokens@0.1.4

## 2.0.0

### Major Changes

- 938aa75f5: Migrate ethers to viem

### Patch Changes

- Updated dependencies [938aa75f5]
  - @pancakeswap/sdk@5.0.0
  - @pancakeswap/utils@2.0.0
  - @pancakeswap/tokens@0.1.3
  - @pancakeswap/token-lists@0.0.7

## 1.0.0

### Patch Changes

- Updated dependencies [b5dbd2921]
  - @pancakeswap/sdk@4.0.0
  - @pancakeswap/utils@1.0.0
  - @pancakeswap/multicall@2.0.0
  - @pancakeswap/tokens@0.1.2
  - @pancakeswap/token-lists@0.0.7<|MERGE_RESOLUTION|>--- conflicted
+++ resolved
@@ -1,7 +1,5 @@
 # @pancakeswap/pools
 
-<<<<<<< HEAD
-=======
 ## 4.0.19
 
 ### Patch Changes
@@ -30,7 +28,6 @@
 
 - 7eb8e5849: Add new ALP arbitrum pool
 
->>>>>>> 2a684051
 ## 4.0.15
 
 ### Patch Changes
