--- conflicted
+++ resolved
@@ -13,8 +13,6 @@
     tokenPerSecond: '0.01177',
     version: 3,
   },
-<<<<<<< HEAD
-=======
 ].map((p) => ({
   ...p,
   contractAddress: getAddress(p.contractAddress),
@@ -24,7 +22,6 @@
 
 // known finished pools
 export const finishedPools: SerializedPool[] = [
->>>>>>> 2a684051
   {
     sousId: 1,
     stakingToken: arbitrumTokens.alp,
