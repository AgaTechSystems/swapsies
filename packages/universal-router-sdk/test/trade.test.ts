import { ChainId } from '@pancakeswap/chains'
import {
  ERC20Token,
  Ether,
  Trade as V2Trade,
  Route as V2Route,
  Pair,
  CurrencyAmount,
  TradeType,
  Percent,
} from '@pancakeswap/sdk'
import { FeeOptions, Trade as V3Trade, Route as V3Route, Pool } from '@pancakeswap/v3-sdk'
import { PoolType, SmartRouterTrade, V2Pool, V3Pool } from '@pancakeswap/smart-router/evm'
<<<<<<< HEAD
import { parseEther, parseUnits, Address, WalletClient, zeroAddress } from 'viem'
import { describe, it, expect, beforeEach } from 'vitest'
=======
import { parseEther, parseUnits, Address, WalletClient, zeroAddress, isHex, stringify } from 'viem'
>>>>>>> 2aa83deb
import { convertPoolToV3Pool, fixtureAddresses, getStablePool } from './fixtures/address'
import { getPublicClient, getWalletClient } from './fixtures/clients'
import { PancakeUniversalSwapRouter } from '../src'
import { PancakeSwapOptions, Permit2Signature } from '../src/utils/types'
import { buildMixedRouteTrade, buildStableTrade, buildV2Trade, buildV3Trade } from './utils/buildTrade'
import { makePermit, signEIP2098Permit, signPermit } from './utils/permit'
<<<<<<< HEAD
=======
import { Permit2Permit } from '../src/utils/inputTokens'
import { decodeUniversalCalldata } from './utils/calldataDecode'
>>>>>>> 2aa83deb

const swapOptions = (options: Partial<PancakeSwapOptions>): PancakeSwapOptions => {
  let slippageTolerance = new Percent(5, 100)
  if (options.fee) slippageTolerance = slippageTolerance.add(options.fee.fee)
  return {
    slippageTolerance,
    recipient: zeroAddress,
    ...options,
  }
}

describe('PancakeSwap Universal Router Trade', () => {
  const chainId = ChainId.ETHEREUM
  const liquidity = parseEther('1000')

  let wallet: WalletClient

  let ETHER: Ether
  let USDC: ERC20Token
  let USDT: ERC20Token
  let WETH: ERC20Token
  let WETH_USDC_V2: Pair
  let USDC_USDT_V2: Pair
  let WETH_USDC_V3_MEDIUM: Pool
  let USDC_USDT_V3_LOW: Pool
  let UNIVERSAL_ROUTER: Address
  let PERMIT2: Address

  expect.addSnapshotSerializer({
    serialize(val) {
      return stringify(decodeUniversalCalldata(val), null, 2)
    },
    test(val) {
      return val && isHex(val)
    },
  })

  beforeEach(async () => {
    ;({
      UNIVERSAL_ROUTER,
      PERMIT2,
      ETHER,
      USDC,
      USDT,
      WETH,
      WETH_USDC_V2,
      USDC_USDT_V2,
      USDC_USDT_V3_LOW,
      WETH_USDC_V3_MEDIUM,
    } = await fixtureAddresses(chainId, liquidity))
    wallet = getWalletClient({ chainId })
  })

  describe('v2', () => {
    it('should encode a single exactInput ETH->USDC Swap', async () => {
      const amountIn = parseEther('1')
      const v2Trade = new V2Trade(
        new V2Route([WETH_USDC_V2], ETHER, USDC),
        CurrencyAmount.fromRawAmount(ETHER, amountIn),
        TradeType.EXACT_INPUT,
      )
      const v2Pool: V2Pool = {
        type: PoolType.V2,
        reserve0: WETH_USDC_V2.reserve0,
        reserve1: WETH_USDC_V2.reserve1,
      }
      const trade = buildV2Trade(v2Trade, [v2Pool])
      const options = swapOptions({})

      const { calldata, value } = PancakeUniversalSwapRouter.swapERC20CallParameters(trade, options)

      expect(BigInt(value)).toEqual(amountIn)
      expect(calldata).toMatchSnapshot()
    })

    it('should encode a single exactInput ETH->USDC Swap, with USDC fee', async () => {
      const amountIn = parseEther('1')
      const v2Trade = new V2Trade(
        new V2Route([WETH_USDC_V2], ETHER, USDC),
        CurrencyAmount.fromRawAmount(ETHER, amountIn),
        TradeType.EXACT_INPUT,
      )
      const v2Pool: V2Pool = {
        type: PoolType.V2,
        reserve0: WETH_USDC_V2.reserve0,
        reserve1: WETH_USDC_V2.reserve1,
      }
      const trade = buildV2Trade(v2Trade, [v2Pool])
      const feeOptions = {
        recipient: zeroAddress,
        fee: new Percent(5, 100),
      }
      const options = swapOptions({
        fee: feeOptions,
      })

      const { calldata, value } = PancakeUniversalSwapRouter.swapERC20CallParameters(trade, options)

      expect(BigInt(value)).toEqual(amountIn)
      expect(calldata).toMatchSnapshot()
    })

    it('should encode a exactInput ETH->USDC->USDT Swap', async () => {
      const amountIn = parseEther('1')
      const v2Trade = new V2Trade(
        new V2Route([WETH_USDC_V2, USDC_USDT_V2], ETHER, USDT),
        CurrencyAmount.fromRawAmount(ETHER, amountIn),
        TradeType.EXACT_INPUT,
      )
      const v2Pools: V2Pool[] = [
        {
          type: PoolType.V2,
          reserve0: WETH_USDC_V2.reserve0,
          reserve1: WETH_USDC_V2.reserve1,
        },
        {
          type: PoolType.V2,
          reserve0: USDC_USDT_V2.reserve0,
          reserve1: USDC_USDT_V2.reserve1,
        },
      ]
      const trade = buildV2Trade(v2Trade, v2Pools)
      const options = swapOptions({})

      const { calldata, value } = PancakeUniversalSwapRouter.swapERC20CallParameters(trade, options)

      expect(BigInt(value)).toEqual(amountIn)
      expect(calldata).toMatchSnapshot()
    })

    it('should encode a exactInput ETH->USDC->USDT Swap, with USDT fee', async () => {
      const amountIn = parseEther('1')
      const v2Trade = new V2Trade(
        new V2Route([WETH_USDC_V2, USDC_USDT_V2], ETHER, USDT),
        CurrencyAmount.fromRawAmount(ETHER, amountIn),
        TradeType.EXACT_INPUT,
      )
      const v2Pools: V2Pool[] = [
        {
          type: PoolType.V2,
          reserve0: WETH_USDC_V2.reserve0,
          reserve1: WETH_USDC_V2.reserve1,
        },
        {
          type: PoolType.V2,
          reserve0: USDC_USDT_V2.reserve0,
          reserve1: USDC_USDT_V2.reserve1,
        },
      ]
      const trade = buildV2Trade(v2Trade, v2Pools)
      const feeOptions: FeeOptions = {
        recipient: zeroAddress,
        fee: new Percent(5, 100),
      }
      const options = swapOptions({ fee: feeOptions })

      const { calldata, value } = PancakeUniversalSwapRouter.swapERC20CallParameters(trade, options)

      expect(BigInt(value)).toEqual(amountIn)
      expect(calldata).toMatchSnapshot()
    })

    it('should encode a single exactInput USDC->ETH Swap', async () => {
      const amountIn = parseUnits('1000', 6)
      const v2Trade = new V2Trade(
        new V2Route([WETH_USDC_V2], USDC, ETHER),
        CurrencyAmount.fromRawAmount(USDC, amountIn),
        TradeType.EXACT_INPUT,
      )
      const v2Pool: V2Pool = {
        type: PoolType.V2,
        reserve0: WETH_USDC_V2.reserve0,
        reserve1: WETH_USDC_V2.reserve1,
      }
      const trade = buildV2Trade(v2Trade, [v2Pool])
      const options = swapOptions({})

      const { calldata, value } = PancakeUniversalSwapRouter.swapERC20CallParameters(trade, options)

      expect(BigInt(value)).toEqual(0n)
      expect(calldata).toMatchSnapshot()
    })

    it('should encode a single exactInput USDC->ETH Swap, with WETH fee', async () => {
      const amountIn = parseUnits('1000', 6)
      const v2Trade = new V2Trade(
        new V2Route([WETH_USDC_V2], USDC, ETHER),
        CurrencyAmount.fromRawAmount(USDC, amountIn),
        TradeType.EXACT_INPUT,
      )
      const v2Pool: V2Pool = {
        type: PoolType.V2,
        reserve0: WETH_USDC_V2.reserve0,
        reserve1: WETH_USDC_V2.reserve1,
      }
      const trade = buildV2Trade(v2Trade, [v2Pool])
      const feeOptions = {
        recipient: zeroAddress,
        fee: new Percent(5, 100),
      }
      const options = swapOptions({
        fee: feeOptions,
      })

      const { calldata, value } = PancakeUniversalSwapRouter.swapERC20CallParameters(trade, options)

      expect(BigInt(value)).toEqual(0n)
      expect(calldata).toMatchSnapshot()
    })

    it('should encode a single exactInput USDC->ETH swap, with permit2', async () => {
      const amountIn = parseUnits('1000', 6)
      const v2Trade = new V2Trade(
        new V2Route([WETH_USDC_V2], USDC, ETHER),
        CurrencyAmount.fromRawAmount(USDC, amountIn),
        TradeType.EXACT_INPUT,
      )
      const v2Pool: V2Pool = {
        type: PoolType.V2,
        reserve0: WETH_USDC_V2.reserve0,
        reserve1: WETH_USDC_V2.reserve1,
      }
      const trade = buildV2Trade(v2Trade, [v2Pool])

      const permit = makePermit(USDC.address, UNIVERSAL_ROUTER)
      const signature = await signPermit(permit, wallet, PERMIT2)
      const permit2Permit: Permit2Signature = {
        ...permit,
        signature,
      }

      const options = swapOptions({
        inputTokenPermit: permit2Permit,
      })

      const { calldata, value } = PancakeUniversalSwapRouter.swapERC20CallParameters(trade, options)

      expect(BigInt(value)).toEqual(0n)
      expect(calldata).toMatchSnapshot()
    })

    it('should encode a single exactInput USDC->ETH swap, with EIP-2098 permit', async () => {
      const amountIn = parseUnits('1000', 6)
      const v2Trade = new V2Trade(
        new V2Route([WETH_USDC_V2], USDC, ETHER),
        CurrencyAmount.fromRawAmount(USDC, amountIn),
        TradeType.EXACT_INPUT,
      )
      const v2Pool: V2Pool = {
        type: PoolType.V2,
        reserve0: WETH_USDC_V2.reserve0,
        reserve1: WETH_USDC_V2.reserve1,
      }
      const trade = buildV2Trade(v2Trade, [v2Pool])

      const permit = makePermit(USDC.address, UNIVERSAL_ROUTER)
      const signature = await signEIP2098Permit(permit, wallet, PERMIT2)
      const permit2Permit: Permit2Signature = {
        ...permit,
        signature,
      }

      const options = swapOptions({
        inputTokenPermit: permit2Permit,
      })

      const { calldata, value } = PancakeUniversalSwapRouter.swapERC20CallParameters(trade, options)

      expect(BigInt(value)).toEqual(0n)
      expect(calldata).toMatchSnapshot()
    })

    it('should encode exactInput USDT->USDC->ETH swap', async () => {
      const amountIn = parseUnits('1000', 6)
      const v2Trade = new V2Trade(
        new V2Route([USDC_USDT_V2, WETH_USDC_V2], USDT, ETHER),
        CurrencyAmount.fromRawAmount(USDT, amountIn),
        TradeType.EXACT_INPUT,
      )
      const v2Pools: V2Pool[] = [
        {
          type: PoolType.V2,
          reserve0: USDC_USDT_V2.reserve0,
          reserve1: USDC_USDT_V2.reserve1,
        },
        {
          type: PoolType.V2,
          reserve0: WETH_USDC_V2.reserve0,
          reserve1: WETH_USDC_V2.reserve1,
        },
      ]
      const trade = buildV2Trade(v2Trade, v2Pools)
      const options = swapOptions({})

      const { calldata, value } = PancakeUniversalSwapRouter.swapERC20CallParameters(trade, options)

      expect(BigInt(value)).toEqual(0n)
      expect(calldata).toMatchSnapshot()
    })

    it('should encode exactOutput ETH-USDC swap', async () => {
      const amountOut = parseEther('1')
      const v2Trade = new V2Trade(
        new V2Route([WETH_USDC_V2], ETHER, USDC),
        CurrencyAmount.fromRawAmount(USDC, amountOut),
        TradeType.EXACT_OUTPUT,
      )
      const v2Pool: V2Pool = {
        type: PoolType.V2,
        reserve0: WETH_USDC_V2.reserve0,
        reserve1: WETH_USDC_V2.reserve1,
      }
      const trade = buildV2Trade(v2Trade, [v2Pool])
      const options = swapOptions({})

      const { calldata, value } = PancakeUniversalSwapRouter.swapERC20CallParameters(trade, options)

      expect(BigInt(value)).not.toEqual(0n)
      expect(calldata).toMatchSnapshot()
    })

    it('should encode exactOutput USDC-ETH swap', async () => {
      const amountOut = parseEther('1')
      const v2Trade = new V2Trade(
        new V2Route([WETH_USDC_V2], USDC, ETHER),
        CurrencyAmount.fromRawAmount(ETHER, amountOut),
        TradeType.EXACT_OUTPUT,
      )
      const v2Pool: V2Pool = {
        type: PoolType.V2,
        reserve0: WETH_USDC_V2.reserve0,
        reserve1: WETH_USDC_V2.reserve1,
      }
      const trade = buildV2Trade(v2Trade, [v2Pool])
      const options = swapOptions({})

      const { calldata, value } = PancakeUniversalSwapRouter.swapERC20CallParameters(trade, options)

      expect(BigInt(value)).toEqual(0n)
      expect(calldata).toMatchSnapshot()
    })
  })

  describe('v3', () => {
    it('should encode a single exactInput ETH-USDC swap', async () => {
      const amountIn = parseEther('1')
      const v3Trade = await V3Trade.fromRoute(
        new V3Route([WETH_USDC_V3_MEDIUM], ETHER, USDC),
        CurrencyAmount.fromRawAmount(ETHER, amountIn),
        TradeType.EXACT_INPUT,
      )
      const v3Pool: V3Pool = convertPoolToV3Pool(WETH_USDC_V3_MEDIUM)

      const trade = buildV3Trade(v3Trade, [v3Pool])
      const options = swapOptions({})

      const { calldata, value } = PancakeUniversalSwapRouter.swapERC20CallParameters(trade, options)

      expect(BigInt(value)).toEqual(amountIn)
      expect(calldata).toMatchSnapshot()
    })
    it('should encode a single exactInput ETH-USDC swap, with a fee', async () => {
      const amountIn = parseEther('1')
      const v3Trade = await V3Trade.fromRoute(
        new V3Route([WETH_USDC_V3_MEDIUM], ETHER, USDC),
        CurrencyAmount.fromRawAmount(ETHER, amountIn),
        TradeType.EXACT_INPUT,
      )
      const v3Pool: V3Pool = convertPoolToV3Pool(WETH_USDC_V3_MEDIUM)

      const trade = buildV3Trade(v3Trade, [v3Pool])

      const feeOptions: FeeOptions = {
        fee: new Percent(5, 100),
        recipient: zeroAddress,
      }
      const options = swapOptions({
        fee: feeOptions,
      })

      const { calldata, value } = PancakeUniversalSwapRouter.swapERC20CallParameters(trade, options)

      expect(BigInt(value)).toEqual(amountIn)
      expect(calldata).toMatchSnapshot()
    })
    it('should encode a single exactInput USDC->ETH swap', async () => {
      const amountIn = parseUnits('1000', 6)
      const v3Trade = await V3Trade.fromRoute(
        new V3Route([WETH_USDC_V3_MEDIUM], USDC, ETHER),
        CurrencyAmount.fromRawAmount(USDC, amountIn),
        TradeType.EXACT_INPUT,
      )
      const v3Pool: V3Pool = convertPoolToV3Pool(WETH_USDC_V3_MEDIUM)

      const trade = buildV3Trade(v3Trade, [v3Pool])
      const options = swapOptions({})

      const { calldata, value } = PancakeUniversalSwapRouter.swapERC20CallParameters(trade, options)

      expect(BigInt(value)).toEqual(0n)
      expect(calldata).toMatchSnapshot()
    })
    it('should encode a single exactInput USDC->ETH swap, with a fee', async () => {
      const amountIn = parseUnits('1000', 6)
      const v3Trade = await V3Trade.fromRoute(
        new V3Route([WETH_USDC_V3_MEDIUM], USDC, ETHER),
        CurrencyAmount.fromRawAmount(USDC, amountIn),
        TradeType.EXACT_INPUT,
      )
      const v3Pool: V3Pool = convertPoolToV3Pool(WETH_USDC_V3_MEDIUM)
      const trade = buildV3Trade(v3Trade, [v3Pool])

      const feeOptions: FeeOptions = {
        fee: new Percent(5, 100),
        recipient: zeroAddress,
      }
      const options = swapOptions({
        fee: feeOptions,
      })

      const { calldata, value } = PancakeUniversalSwapRouter.swapERC20CallParameters(trade, options)

      expect(BigInt(value)).toEqual(0n)
      expect(calldata).toMatchSnapshot()
    })
    it('should encode a single exactInput USDC->ETH swap, with permit2', async () => {
      const amountIn = parseUnits('1000', 6)
      const v3Trade = await V3Trade.fromRoute(
        new V3Route([WETH_USDC_V3_MEDIUM], USDC, ETHER),
        CurrencyAmount.fromRawAmount(USDC, amountIn),
        TradeType.EXACT_INPUT,
      )
      const v3Pool: V3Pool = convertPoolToV3Pool(WETH_USDC_V3_MEDIUM)

      const trade = buildV3Trade(v3Trade, [v3Pool])

      const permit = makePermit(USDC.address, UNIVERSAL_ROUTER)
      const signature = await signPermit(permit, wallet, PERMIT2)
      const permit2Permit: Permit2Signature = {
        ...permit,
        signature,
      }
      const options = swapOptions({
        inputTokenPermit: permit2Permit,
      })

      const { calldata, value } = PancakeUniversalSwapRouter.swapERC20CallParameters(trade, options)

      expect(BigInt(value)).toEqual(0n)
      expect(calldata).toMatchSnapshot()
    })
    it('should encode a exactInput ETH->USDC->USDT swap', async () => {
      const amountIn = parseEther('1')
      const v3Trade = await V3Trade.fromRoute(
        new V3Route([WETH_USDC_V3_MEDIUM, USDC_USDT_V3_LOW], ETHER, USDT),
        CurrencyAmount.fromRawAmount(ETHER, amountIn),
        TradeType.EXACT_INPUT,
      )
      const v3Pool: V3Pool[] = [convertPoolToV3Pool(WETH_USDC_V3_MEDIUM), convertPoolToV3Pool(USDC_USDT_V3_LOW)]

      const trade = buildV3Trade(v3Trade, v3Pool)
      const options = swapOptions({})

      const { calldata, value } = PancakeUniversalSwapRouter.swapERC20CallParameters(trade, options)

      expect(BigInt(value)).toEqual(amountIn)
      expect(calldata).toMatchSnapshot()
    })
    it('should encode a single exactOutput ETH->USDC swap', async () => {
      const amountOut = parseUnits('1000', 6)
      const v3Trade = await V3Trade.fromRoute(
        new V3Route([WETH_USDC_V3_MEDIUM], ETHER, USDC),
        CurrencyAmount.fromRawAmount(USDC, amountOut),
        TradeType.EXACT_OUTPUT,
      )
      const v3Pool: V3Pool = convertPoolToV3Pool(WETH_USDC_V3_MEDIUM)

      const trade = buildV3Trade(v3Trade, [v3Pool])
      const options = swapOptions({})

      const { calldata, value } = PancakeUniversalSwapRouter.swapERC20CallParameters(trade, options)

      expect(BigInt(value)).not.toEqual(0n)
      expect(calldata).toMatchSnapshot()
    })
    it('should encode a single exactOutput USDC->ETH swap', async () => {
      const amountOut = parseEther('1')
      const v3Trade = await V3Trade.fromRoute(
        new V3Route([WETH_USDC_V3_MEDIUM], USDC, ETHER),
        CurrencyAmount.fromRawAmount(ETHER, amountOut),
        TradeType.EXACT_OUTPUT,
      )
      const v3Pool: V3Pool = convertPoolToV3Pool(WETH_USDC_V3_MEDIUM)

      const trade = buildV3Trade(v3Trade, [v3Pool])
      const options = swapOptions({})

      const { calldata, value } = PancakeUniversalSwapRouter.swapERC20CallParameters(trade, options)

      expect(BigInt(value)).toEqual(0n)
      expect(calldata).toMatchSnapshot()
    })
    it('should encode a exactOutput ETH->USDC->USDT swap', async () => {
      const amountOut = parseUnits('1000', 6)
      const v3Trade = await V3Trade.fromRoute(
        new V3Route([WETH_USDC_V3_MEDIUM, USDC_USDT_V3_LOW], ETHER, USDT),
        CurrencyAmount.fromRawAmount(USDT, amountOut),
        TradeType.EXACT_OUTPUT,
      )
      const v3Pool: V3Pool[] = [convertPoolToV3Pool(WETH_USDC_V3_MEDIUM), convertPoolToV3Pool(USDC_USDT_V3_LOW)]

      const trade = buildV3Trade(v3Trade, v3Pool)
      const options = swapOptions({})

      const { calldata, value } = PancakeUniversalSwapRouter.swapERC20CallParameters(trade, options)

      expect(BigInt(value)).not.toEqual(0n)
      expect(calldata).toMatchSnapshot()
    })
    it('should encode a exactOutput USDT->USDC->ETH swap', async () => {
      const amountOut = parseEther('1')
      const v3Trade = await V3Trade.fromRoute(
        new V3Route([USDC_USDT_V3_LOW, WETH_USDC_V3_MEDIUM], USDT, ETHER),
        CurrencyAmount.fromRawAmount(ETHER, amountOut),
        TradeType.EXACT_OUTPUT,
      )
      const v3Pool: V3Pool[] = [convertPoolToV3Pool(USDC_USDT_V3_LOW), convertPoolToV3Pool(WETH_USDC_V3_MEDIUM)]

      const trade = buildV3Trade(v3Trade, v3Pool)
      const options = swapOptions({})

      const { calldata, value } = PancakeUniversalSwapRouter.swapERC20CallParameters(trade, options)

      expect(BigInt(value)).toEqual(0n)
      expect(calldata).toMatchSnapshot()
    })
  })
  describe('mixed', () => {
    it('should encodes a mixed exactInput ETH-v3->USDC-v2->USDT swap', async () => {
      const amountIn = parseEther('1')

      const trade = await buildMixedRouteTrade(
        ETHER,
        CurrencyAmount.fromRawAmount(ETHER, amountIn),
        TradeType.EXACT_INPUT,
        [WETH_USDC_V3_MEDIUM, USDC_USDT_V2],
      )

      const options = swapOptions({})

      const { calldata, value } = PancakeUniversalSwapRouter.swapERC20CallParameters(trade, options)

      expect(BigInt(value)).toEqual(amountIn)
      expect(calldata).toMatchSnapshot()
    })

    it('should encodes a mixed exactInput ETH-v2->USDC-v3->USDT swap', async () => {
      const amountIn = parseEther('1')

      const trade = await buildMixedRouteTrade(
        ETHER,
        CurrencyAmount.fromRawAmount(ETHER, amountIn),
        TradeType.EXACT_INPUT,
        [WETH_USDC_V2, USDC_USDT_V3_LOW],
      )

      const options = swapOptions({})

      const { calldata, value } = PancakeUniversalSwapRouter.swapERC20CallParameters(trade, options)

      expect(BigInt(value)).toEqual(amountIn)
      expect(calldata).toMatchSnapshot()
    })

    it('should encodes a mixed exactInput ETH-v2->USDC-v2->USDT swap', async () => {
      const amountIn = parseEther('1')

      const trade = await buildMixedRouteTrade(
        ETHER,
        CurrencyAmount.fromRawAmount(ETHER, amountIn),
        TradeType.EXACT_INPUT,
        [WETH_USDC_V2, USDC_USDT_V2],
      )

      const options = swapOptions({})

      const { calldata, value } = PancakeUniversalSwapRouter.swapERC20CallParameters(trade, options)

      expect(BigInt(value)).toEqual(amountIn)
      expect(calldata).toMatchSnapshot()
    })

    it('should encodes a mixed exactInput USDT-v2->USDC-v3->ETH swap', async () => {
      const amountIn = parseUnits('1000', 6)

      const trade = await buildMixedRouteTrade(
        USDT,
        CurrencyAmount.fromRawAmount(USDT, amountIn),
        TradeType.EXACT_INPUT,
        [USDC_USDT_V2, WETH_USDC_V3_MEDIUM],
      )

      const options = swapOptions({})

      const { calldata, value } = PancakeUniversalSwapRouter.swapERC20CallParameters(trade, options)

      expect(BigInt(value)).toEqual(0n)
      expect(calldata).toMatchSnapshot()
    })
  })
  describe('multi-route', () => {
    it('should encode a multi-route exactInput v2 ETH-USDC & v3 ETH-USDC', async () => {
      const amountIn = parseEther('1')
      const v2Trade = buildV2Trade(
        new V2Trade(
          new V2Route([WETH_USDC_V2], ETHER, USDC),
          CurrencyAmount.fromRawAmount(ETHER, amountIn),
          TradeType.EXACT_INPUT,
        ),
        [
          {
            type: PoolType.V2,
            reserve0: WETH_USDC_V2.reserve0,
            reserve1: WETH_USDC_V2.reserve1,
          },
        ],
      )
      const v3Trade = buildV3Trade(
        await V3Trade.fromRoute(
          new V3Route([WETH_USDC_V3_MEDIUM], ETHER, USDC),
          CurrencyAmount.fromRawAmount(ETHER, amountIn),
          TradeType.EXACT_INPUT,
        ),
        [convertPoolToV3Pool(WETH_USDC_V3_MEDIUM)],
      )

      v2Trade.routes[0].percent = 50
      v3Trade.routes[0].percent = 50

      const options = swapOptions({})
      const trade: SmartRouterTrade<TradeType.EXACT_INPUT> = {
        tradeType: TradeType.EXACT_INPUT,
        inputAmount: CurrencyAmount.fromRawAmount(ETHER, amountIn * 2n),
        outputAmount: CurrencyAmount.fromRawAmount(USDC, amountIn),
        routes: [...v2Trade.routes, ...v3Trade.routes],
        gasEstimate: 0n,
        gasEstimateInUSD: CurrencyAmount.fromRawAmount(ETHER, amountIn),
      }

      const { calldata, value } = PancakeUniversalSwapRouter.swapERC20CallParameters(trade, options)
      expect(BigInt(value)).toEqual(amountIn * 2n)
      expect(calldata).toMatchSnapshot()
    })
  })
})

describe('PancakeSwap StableSwap Through Universal Router, BSC Network Only', () => {
  const chainId = ChainId.BSC
  const liquidity = parseEther('1000')

  let wallet: WalletClient

  let ETHER: Ether
  let USDC: ERC20Token
  let USDT: ERC20Token
  let BUSD: ERC20Token
  let USDC_USDT_V2: Pair
  let USDC_USDT_V3_LOW: Pool
  let WETH_USDC_V2: Pair
  let WETH_USDC_V3_MEDIUM: Pool
  let UNIVERSAL_ROUTER: Address
  let PERMIT2: Address

  beforeEach(async () => {
    ;({
      UNIVERSAL_ROUTER,
      PERMIT2,
      USDC,
      USDT,
      BUSD,
      ETHER,
      WETH_USDC_V2,
      WETH_USDC_V3_MEDIUM,
      USDC_USDT_V2,
      USDC_USDT_V3_LOW,
    } = await fixtureAddresses(chainId, liquidity))
    wallet = getWalletClient({ chainId })
  })

  describe('mixed', () => {
    it('should encodes a mixed exactInput USDT-stable->USDC-v3->ETH swap', async () => {
      const amountIn = parseUnits('1000', 6)

      const stablePool = await getStablePool(USDT, USDC, getPublicClient, liquidity)

      const trade = await buildMixedRouteTrade(
        USDT,
        CurrencyAmount.fromRawAmount(USDT, amountIn),
        TradeType.EXACT_INPUT,
        [stablePool, WETH_USDC_V3_MEDIUM],
      )

      const options = swapOptions({})

      const { calldata, value } = PancakeUniversalSwapRouter.swapERC20CallParameters(trade, options)

      expect(BigInt(value)).toEqual(0n)
      expect(calldata).toMatchSnapshot()
    })
    it('should encodes a mixed exactInput USDT-stable->USDC-v2->ETH swap', async () => {
      const amountIn = parseUnits('1000', 6)

      const stablePool = await getStablePool(USDT, USDC, getPublicClient, liquidity)

      const trade = await buildMixedRouteTrade(
        USDT,
        CurrencyAmount.fromRawAmount(USDT, amountIn),
        TradeType.EXACT_INPUT,
        [stablePool, WETH_USDC_V2],
      )

      const options = swapOptions({})

      const { calldata, value } = PancakeUniversalSwapRouter.swapERC20CallParameters(trade, options)

      expect(BigInt(value)).toEqual(0n)
      expect(calldata).toMatchSnapshot()
    })
    it('should encodes a mixed exactInput ETH-v2->USDC-stable->USDT swap', async () => {
      const amountIn = parseEther('1')

      const stablePool = await getStablePool(USDT, USDC, getPublicClient, liquidity)

      const trade = await buildMixedRouteTrade(
        ETHER,
        CurrencyAmount.fromRawAmount(ETHER, amountIn),
        TradeType.EXACT_INPUT,
        [WETH_USDC_V2, stablePool],
      )

      const options = swapOptions({})

      const { calldata, value } = PancakeUniversalSwapRouter.swapERC20CallParameters(trade, options)

      expect(BigInt(value)).toEqual(amountIn)
      expect(calldata).toMatchSnapshot()
    })
    it('should encodes a mixed exactInput ETH-v3->USDC-stable->USDT swap', async () => {
      const amountIn = parseEther('1')

      const stablePool = await getStablePool(USDT, USDC, getPublicClient, liquidity)

      const trade = await buildMixedRouteTrade(
        ETHER,
        CurrencyAmount.fromRawAmount(ETHER, amountIn),
        TradeType.EXACT_INPUT,
        [WETH_USDC_V3_MEDIUM, stablePool],
      )
      const options = swapOptions({})

      const { calldata, value } = PancakeUniversalSwapRouter.swapERC20CallParameters(trade, options)

      expect(BigInt(value)).toEqual(amountIn)
      expect(calldata).toMatchSnapshot()
    })
  })

  describe('multi-route', () => {
    it('should encode a multi-route exactOutput v2 USDT-USDC & v3 USDT-USDC & stable USDT-USDC', async () => {
      const amountIn = parseUnits('1000', 6)
      const v2Trade = buildV2Trade(
        new V2Trade(
          new V2Route([USDC_USDT_V2], USDT, USDC),
          CurrencyAmount.fromRawAmount(USDT, amountIn),
          TradeType.EXACT_INPUT,
        ),
        [
          {
            type: PoolType.V2,
            reserve0: USDC_USDT_V2.reserve0,
            reserve1: USDC_USDT_V2.reserve1,
          },
        ],
      )
      const v3Trade = buildV3Trade(
        await V3Trade.fromRoute(
          new V3Route([USDC_USDT_V3_LOW], USDT, USDC),
          CurrencyAmount.fromRawAmount(USDT, amountIn),
          TradeType.EXACT_INPUT,
        ),
        [convertPoolToV3Pool(USDC_USDT_V3_LOW)],
      )

      const stableTrade = buildStableTrade(USDT, USDC, CurrencyAmount.fromRawAmount(USDT, amountIn), [
        await getStablePool(USDT, USDC, getPublicClient, liquidity),
      ])

      v2Trade.routes[0].percent = 30
      v3Trade.routes[0].percent = 30
      stableTrade.routes[0].percent = 40

      const options = swapOptions({})
      const trade: SmartRouterTrade<TradeType.EXACT_INPUT> = {
        tradeType: TradeType.EXACT_INPUT,
        inputAmount: CurrencyAmount.fromRawAmount(USDT, amountIn * 3n),
        outputAmount: CurrencyAmount.fromRawAmount(USDC, amountIn),
        routes: [...v2Trade.routes, ...v3Trade.routes, ...stableTrade.routes],
        gasEstimate: 0n,
        gasEstimateInUSD: CurrencyAmount.fromRawAmount(USDT, amountIn),
      }
      const { calldata, value } = PancakeUniversalSwapRouter.swapERC20CallParameters(trade, options)

      expect(BigInt(value)).toEqual(0n)
      expect(calldata).toMatchSnapshot()
    })
  })

  it('should encode a single exactInput USDT->USDC swap', async () => {
    const amountIn = parseUnits('1000', 6)

    const stablePool = await getStablePool(USDT, USDC, getPublicClient, liquidity)
    const trade = buildStableTrade(USDT, USDC, CurrencyAmount.fromRawAmount(USDT, amountIn), [stablePool])

    const options = swapOptions({})

    const { calldata, value } = PancakeUniversalSwapRouter.swapERC20CallParameters(trade, options)

    expect(BigInt(value)).toEqual(0n)
    expect(calldata).toMatchSnapshot()
  })
  it('should encode a single exactInput USDT->USDC swap, with fee', async () => {
    const amountIn = parseUnits('1000', 6)

    const stablePool = await getStablePool(USDT, USDC, getPublicClient, liquidity)
    const trade = buildStableTrade(USDT, USDC, CurrencyAmount.fromRawAmount(USDT, amountIn), [stablePool])

    const feeOptions: FeeOptions = {
      recipient: zeroAddress,
      fee: new Percent(5, 100),
    }
    const options = swapOptions({ fee: feeOptions })

    const { calldata, value } = PancakeUniversalSwapRouter.swapERC20CallParameters(trade, options)

    expect(BigInt(value)).toEqual(0n)
    expect(calldata).toMatchSnapshot()
  })
  it('should encode a single exactInput USDT->USDC swap, with permit2', async () => {
    const amountIn = parseUnits('1000', 6)

    const stablePool = await getStablePool(USDT, USDC, getPublicClient, liquidity)
    const trade = buildStableTrade(USDT, USDC, CurrencyAmount.fromRawAmount(USDT, amountIn), [stablePool])

    const permit = makePermit(USDC.address, UNIVERSAL_ROUTER)
    const signature = await signPermit(permit, wallet, PERMIT2)
    const permit2Permit: Permit2Signature = {
      ...permit,
      signature,
    }
    const options = swapOptions({
      inputTokenPermit: permit2Permit,
    })

    const { calldata, value } = PancakeUniversalSwapRouter.swapERC20CallParameters(trade, options)

    expect(BigInt(value)).toEqual(0n)
    expect(calldata).toMatchSnapshot()
  })
  it('should encode a exactInput USDT->USDC->BUSD swap', async () => {
    const amountIn = parseUnits('1000', 6)

    const USDT_USDC_POOL = await getStablePool(USDT, USDC, getPublicClient, liquidity)
    const USDC_BUSD_POOL = await getStablePool(USDC, BUSD, getPublicClient)

    const trade = buildStableTrade(USDT, BUSD, CurrencyAmount.fromRawAmount(USDT, amountIn), [
      USDT_USDC_POOL,
      USDC_BUSD_POOL,
    ])

    const options = swapOptions({})
    const { calldata, value } = PancakeUniversalSwapRouter.swapERC20CallParameters(trade, options)
    expect(BigInt(value)).toEqual(0n)
    expect(calldata).toMatchSnapshot()
  })
})<|MERGE_RESOLUTION|>--- conflicted
+++ resolved
@@ -11,23 +11,15 @@
 } from '@pancakeswap/sdk'
 import { FeeOptions, Trade as V3Trade, Route as V3Route, Pool } from '@pancakeswap/v3-sdk'
 import { PoolType, SmartRouterTrade, V2Pool, V3Pool } from '@pancakeswap/smart-router/evm'
-<<<<<<< HEAD
-import { parseEther, parseUnits, Address, WalletClient, zeroAddress } from 'viem'
 import { describe, it, expect, beforeEach } from 'vitest'
-=======
 import { parseEther, parseUnits, Address, WalletClient, zeroAddress, isHex, stringify } from 'viem'
->>>>>>> 2aa83deb
 import { convertPoolToV3Pool, fixtureAddresses, getStablePool } from './fixtures/address'
 import { getPublicClient, getWalletClient } from './fixtures/clients'
 import { PancakeUniversalSwapRouter } from '../src'
 import { PancakeSwapOptions, Permit2Signature } from '../src/utils/types'
 import { buildMixedRouteTrade, buildStableTrade, buildV2Trade, buildV3Trade } from './utils/buildTrade'
 import { makePermit, signEIP2098Permit, signPermit } from './utils/permit'
-<<<<<<< HEAD
-=======
-import { Permit2Permit } from '../src/utils/inputTokens'
 import { decodeUniversalCalldata } from './utils/calldataDecode'
->>>>>>> 2aa83deb
 
 const swapOptions = (options: Partial<PancakeSwapOptions>): PancakeSwapOptions => {
   let slippageTolerance = new Percent(5, 100)
