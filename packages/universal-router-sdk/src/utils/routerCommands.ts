--- conflicted
+++ resolved
@@ -1,10 +1,5 @@
-<<<<<<< HEAD
 import { defaultAbiCoder } from 'ethers/lib/utils'
 import { encodePacked } from 'viem'
-=======
-import type { AbiParametersToPrimitiveTypes } from 'abitype'
-import { Hex, encodeAbiParameters, parseAbi, parseAbiParameters } from 'viem'
->>>>>>> 4a96ccb2
 
 /**
  * CommandTypes
@@ -20,14 +15,6 @@
   TRANSFER = 0x05,
   PAY_PORTION = 0x06,
 
-<<<<<<< HEAD
-=======
-  // The commands are executed in nested if blocks to minimise gas consumption
-  // The following constant defines one of the boundaries where the if blocks split commands
-  // FIRST_IF_BOUNDARY = 0x08,
-
-  // Command Types where 0x08<=value<0x10, executed in the second nested-if block
->>>>>>> 4a96ccb2
   V2_SWAP_EXACT_IN = 0x08,
   V2_SWAP_EXACT_OUT = 0x09,
   PERMIT2_PERMIT = 0x0a,
@@ -35,7 +22,6 @@
   UNWRAP_WETH = 0x0c,
   PERMIT2_TRANSFER_FROM_BATCH = 0x0d,
   BALANCE_CHECK_ERC20 = 0x0e,
-<<<<<<< HEAD
 
   // NFT-related command types
   SEAPORT_V1_5 = 0x10,
@@ -58,44 +44,6 @@
   SEAPORT_V1_4 = 0x20,
   EXECUTE_SUB_PLAN = 0x21,
   APPROVE_ERC20 = 0x22,
-=======
-  // COMMAND_PLACEHOLDER = 0x0f;
-
-  // The commands are executed in nested if blocks to minimise gas consumption
-  // The following constant defines one of the boundaries where the if blocks split commands
-  // SECOND_IF_BOUNDARY = 0x10,
-
-  // Command Types where 0x10<=value<0x18, executed in the third nested-if block
-  OWNER_CHECK_721 = 0x10,
-  OWNER_CHECK_1155 = 0x11,
-  SWEEP_ERC721 = 0x12,
-  SWEEP_ERC1155 = 0x13,
-  // COMMAND_PLACEHOLDER for 0x14-0x17 (all unused)
-
-  // The commands are executed in nested if blocks to minimise gas consumption
-  // The following constant defines one of the boundaries where the if blocks split commands
-  THIRD_IF_BOUNDARY = 0x18,
-
-  // Command Types where 0x18<=value<=0x1f, executed in the final nested-if block
-  SEAPORT_V1_5 = 0x18,
-  SEAPORT_V1_4 = 0x19,
-  LOOKS_RARE_V2 = 0x1a,
-  X2Y2_721 = 0x1b,
-  X2Y2_1155 = 0x1c,
-  // COMMAND_PLACEHOLDER for 0x1d-0x1f (all unused)
-
-  // The commands are executed in nested if blocks to minimise gas consumption
-  // The following constant defines one of the boundaries where the if blocks split commands
-  FOURTH_IF_BOUNDARY = 0x20,
-
-  // Command Types where 0x20<=value
-  EXECUTE_SUB_PLAN = 0x20,
-  APPROVE_ERC20 = 0x21,
-  STABLE_SWAP_EXACT_IN = 0x22,
-  STABLE_SWAP_EXACT_OUT = 0x23,
-  PANCAKE_NFT_BNB = 0x24,
-  PANCAKE_NFT_WBNB = 0x25,
->>>>>>> 4a96ccb2
 }
 
 const ALLOW_REVERT_FLAG = 0x80
@@ -115,96 +63,45 @@
   CommandType.ELEMENT_MARKET,
 ])
 
-const ABI_STRUCT_PERMIT_DETAILS = `
-struct PermitDetails {
-  address token;
-  uint160 amount;
-  uint48 expiration;
-  uint48 nonce;
-}`.replaceAll('\n', '')
+const PERMIT_STRUCT =
+  '((address token,uint160 amount,uint48 expiration,uint48 nonce) details,address spender,uint256 sigDeadline)'
 
-const ABI_STRUCT_PERMIT_SINGLE = `
-struct PermitSingle {
-  PermitDetails details;
-  address spender;
-  uint256 sigDeadline;
-}
-`.replaceAll('\n', '')
+const PERMIT_BATCH_STRUCT =
+  '((address token,uint160 amount,uint48 expiration,uint48 nonce)[] details,address spender,uint256 sigDeadline)'
 
-const ABI_STRUCT_PERMIT_BATCH = `
-struct PermitBatch {
-  PermitSingle[] details;
-  address spender;
-  uint256 sigDeadline;
-}
-`.replaceAll('\n', '')
+const PERMIT2_TRANSFER_FROM_STRUCT = '(address from,address to,uint160 amount,address token)'
+const PERMIT2_TRANSFER_FROM_BATCH_STRUCT = PERMIT2_TRANSFER_FROM_STRUCT + '[]'
 
-const ABI_STRUCT_ALLOWANCE_TRANSFER_DETAILS = `
-struct AllowanceTransferDetails {
-  address from;
-  address to;
-  uint160 amount;
-  address token;
-}
-`.replaceAll('\n', '')
-
-const ABI_PARAMETER: Record<CommandType, any> = {
+const ABI_DEFINITION: { [key in CommandType]: string[] } = {
   // Batch Reverts
-  [CommandType.EXECUTE_SUB_PLAN]: parseAbiParameters('bytes _commands, bytes[] _inputs'),
+  [CommandType.EXECUTE_SUB_PLAN]: ['bytes', 'bytes[]'],
 
   // Permit2 Actions
-  [CommandType.PERMIT2_PERMIT]: parseAbiParameters([
-    'PermitSingle permitSingle, bytes data',
-    ABI_STRUCT_PERMIT_SINGLE,
-    ABI_STRUCT_PERMIT_DETAILS,
-  ]),
-  [CommandType.PERMIT2_PERMIT_BATCH]: parseAbiParameters([
-    'PermitBatch permitBatch, bytes data',
-    ABI_STRUCT_PERMIT_BATCH,
-    ABI_STRUCT_PERMIT_SINGLE,
-    ABI_STRUCT_PERMIT_DETAILS,
-  ]),
-  [CommandType.PERMIT2_TRANSFER_FROM]: parseAbiParameters('address token, address recipient, uint160 amount'),
-  [CommandType.PERMIT2_TRANSFER_FROM_BATCH]: parseAbiParameters([
-    'AllowanceTransferDetails[] batchDetails',
-    ABI_STRUCT_ALLOWANCE_TRANSFER_DETAILS,
-  ]),
+  [CommandType.PERMIT2_PERMIT]: [PERMIT_STRUCT, 'bytes'],
+  [CommandType.PERMIT2_PERMIT_BATCH]: [PERMIT_BATCH_STRUCT, 'bytes'],
+  [CommandType.PERMIT2_TRANSFER_FROM]: ['address', 'address', 'uint160'],
+  [CommandType.PERMIT2_TRANSFER_FROM_BATCH]: [PERMIT2_TRANSFER_FROM_BATCH_STRUCT],
 
-  // swap actions
-  [CommandType.V3_SWAP_EXACT_IN]: parseAbiParameters(
-    'address recipient, uint256 amountIn, uint256 amountOutMin, bytes path, bool payerIsUser'
-  ),
-  [CommandType.V3_SWAP_EXACT_OUT]: parseAbiParameters(
-    'address recipient, uint256 amountOut, uint256 amountInMax, bytes path, bool payerIsUser'
-  ),
-  [CommandType.V2_SWAP_EXACT_IN]: parseAbiParameters(
-    'address recipient, uint256 amountIn, uint256 amountOutMin, bytes path, bool payerIsUser'
-  ),
-  [CommandType.V2_SWAP_EXACT_OUT]: parseAbiParameters(
-    'address recipient, uint256 amountOut, uint256 amountInMax, bytes path, bool payerIsUser'
-  ),
-  [CommandType.STABLE_SWAP_EXACT_IN]: parseAbiParameters(
-    'address recipient, uint256 amountIn, uint256 amountOutMin, bytes path, bytes flag, bool payerIsUser'
-  ),
-  [CommandType.STABLE_SWAP_EXACT_OUT]: parseAbiParameters(
-    'address recipient, uint256 amountOut, uint256 amountInMax, bytes path, bytes flag, bool payerIsUser'
-  ),
+  // Pancake Actions
+  [CommandType.V3_SWAP_EXACT_IN]: ['address', 'uint256', 'uint256', 'bytes', 'bool'],
+  [CommandType.V3_SWAP_EXACT_OUT]: ['address', 'uint256', 'uint256', 'bytes', 'bool'],
+  [CommandType.V2_SWAP_EXACT_IN]: ['address', 'uint256', 'uint256', 'address[]', 'bool'],
+  [CommandType.V2_SWAP_EXACT_OUT]: ['address', 'uint256', 'uint256', 'address[]', 'bool'],
 
   // Token Actions and Checks
-  [CommandType.WRAP_ETH]: parseAbiParameters('address recipient, uint256 amountMin'),
-  [CommandType.UNWRAP_WETH]: parseAbiParameters('address recipient, uint256 amountMin'),
-  [CommandType.SWEEP]: parseAbiParameters('address token, address recipient, uint256 amountMin'),
-  [CommandType.SWEEP_ERC721]: parseAbiParameters('address token, address recipient, uint256 id'),
-  [CommandType.SWEEP_ERC1155]: parseAbiParameters('address token, address recipient, uint256 id, uint256 amount'),
-  [CommandType.TRANSFER]: parseAbiParameters('address token, address recipient, uint256 value'),
-  [CommandType.PAY_PORTION]: parseAbiParameters('address token, address recipient, uint256 bips'),
-  [CommandType.BALANCE_CHECK_ERC20]: parseAbiParameters('address owner, address token, uint256 minBalance'),
-  [CommandType.OWNER_CHECK_721]: parseAbiParameters('address owner, address token, uint256 id'),
-  [CommandType.OWNER_CHECK_1155]: parseAbiParameters('address owner, address token, uint256 id, uint256 minBalance'),
-  [CommandType.APPROVE_ERC20]: parseAbiParameters('address token, uint256 spender'),
+  [CommandType.WRAP_ETH]: ['address', 'uint256'],
+  [CommandType.UNWRAP_WETH]: ['address', 'uint256'],
+  [CommandType.SWEEP]: ['address', 'address', 'uint256'],
+  [CommandType.SWEEP_ERC721]: ['address', 'address', 'uint256'],
+  [CommandType.SWEEP_ERC1155]: ['address', 'address', 'uint256', 'uint256'],
+  [CommandType.TRANSFER]: ['address', 'address', 'uint256'],
+  [CommandType.PAY_PORTION]: ['address', 'address', 'uint256'],
+  [CommandType.BALANCE_CHECK_ERC20]: ['address', 'address', 'uint256'],
+  [CommandType.OWNER_CHECK_721]: ['address', 'address', 'uint256'],
+  [CommandType.OWNER_CHECK_1155]: ['address', 'address', 'uint256', 'uint256'],
+  [CommandType.APPROVE_ERC20]: ['address', 'uint256'],
 
   // NFT Markets
-<<<<<<< HEAD
   [CommandType.SEAPORT_V1_5]: ['uint256', 'bytes'],
   [CommandType.SEAPORT_V1_4]: ['uint256', 'bytes'],
   [CommandType.NFTX]: ['uint256', 'bytes'],
@@ -216,35 +113,11 @@
   [CommandType.NFT20]: ['uint256', 'bytes'],
   [CommandType.CRYPTOPUNKS]: ['uint256', 'address', 'uint256'],
   [CommandType.ELEMENT_MARKET]: ['uint256', 'bytes'],
-=======
-  [CommandType.SEAPORT_V1_5]: parseAbiParameters('uint256 value, bytes data'),
-  [CommandType.SEAPORT_V1_4]: parseAbiParameters('uint256 value, bytes data'),
-  // @fixme: contract not implemented
-  [CommandType.LOOKS_RARE_V2]: parseAbiParameters('uint256 value, bytes data'),
-  [CommandType.X2Y2_721]: parseAbiParameters('uint256 value, bytes data, address recipient, address token, uint256 id'),
-  [CommandType.X2Y2_1155]: parseAbiParameters(
-    'uint256 value, bytes data, address recipient, address token, uint256 id, uint256 amount'
-  ),
-  [CommandType.PANCAKE_NFT_WBNB]: parseAbiParameters('address collection, uint256 tokenId, uint256 price'),
-  [CommandType.PANCAKE_NFT_BNB]: parseAbiParameters('address collection, uint256 tokenId, uint256 price'),
-  // @notice: following marketplace not supported now
-  // [CommandType.NFTX]: parseAbiParameters('uint256 value, bytes data'),
-  // [CommandType.FOUNDATION]: parseAbiParameters(
-  //   'uint256 value, bytes data, address recipient, address token, uint256 id'
-  // ),
-  // [CommandType.SUDOSWAP]: parseAbiParameters('uint256 value, bytes data'),
-  // [CommandType.NFT20]: parseAbiParameters('uint256 value, bytes data'),
-  // [CommandType.CRYPTOPUNKS]: parseAbiParameters('uint256 punkId, address recipient, uint256 value'),
-  // [CommandType.ELEMENT_MARKET]: parseAbiParameters('uint256 value, bytes data'),
->>>>>>> 4a96ccb2
 }
 
-type ABIType = typeof ABI_PARAMETER
-type ABIParametersType<TCommandType extends CommandType> = AbiParametersToPrimitiveTypes<ABIType[TCommandType]>
 export class RoutePlanner {
-  commands: Hex
-
-  inputs: Hex[]
+  commands: string
+  inputs: string[]
 
   constructor() {
     this.commands = '0x'
@@ -255,34 +128,28 @@
     this.addCommand(CommandType.EXECUTE_SUB_PLAN, [subplan.commands, subplan.inputs], true)
   }
 
-  addCommand<TCommandType extends CommandType>(
-    type: TCommandType,
-    parameters: ABIParametersType<TCommandType>,
-    allowRevert = false
-  ): void {
-    const command = createCommand(type, parameters)
+  addCommand(type: CommandType, parameters: any[], allowRevert = false): void {
+    let command = createCommand(type, parameters)
     this.inputs.push(command.encodedInput)
     if (allowRevert) {
       if (!REVERTIBLE_COMMANDS.has(command.type)) {
         throw new Error(`command type: ${command.type} cannot be allowed to revert`)
       }
-      command.type |= ALLOW_REVERT_FLAG
+      command.type = command.type | ALLOW_REVERT_FLAG
     }
 
-    this.commands = this.commands.concat(command.type.toString(16).padStart(2, '0')) as Hex
+    this.commands = this.commands.concat(command.type.toString(16).padStart(2, '0'))
   }
 }
 
 export type RouterCommand = {
   type: CommandType
-  encodedInput: Hex
+  encodedInput: string
 }
 
-export function createCommand<TCommandType extends CommandType>(
-  type: TCommandType,
-  parameters: ABIParametersType<TCommandType>
-): RouterCommand {
-  // const params = parameters.filter((param) => param !== null)
-  const encodedInput = encodeAbiParameters(ABI_PARAMETER[type], parameters as any)
+export function createCommand(type: CommandType, parameters: any[]): RouterCommand {
+  // const encodedInput = encodePacked(ABI_DEFINITION[type], parameters)
+  const encodedInput = defaultAbiCoder.encode(ABI_DEFINITION[type], parameters)
+
   return { type, encodedInput }
 }