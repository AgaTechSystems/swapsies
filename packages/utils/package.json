{
  "name": "@pancakeswap/utils",
  "version": "5.0.6",
  "scripts": {
    "test": "vitest --run --globals"
  },
  "private": true,
  "peerDependencies": {
    "@pancakeswap/localization": "workspace:*",
    "dayjs": "^1.11.10",
    "lodash": "^4.17.21",
    "styled-components": "^6.0.7"
  },
  "devDependencies": {
    "@pancakeswap/swap-sdk-core": "workspace:*",
    "@types/lodash": "^4.14.168",
    "bignumber.js": "^9.0.0",
    "jotai": "^2.4.3",
    "styled-components": "^6.0.7",
<<<<<<< HEAD
    "swr": "^2.1.3",
=======
    "swr": "^2.2.4",
>>>>>>> 2a684051
    "vitest": "^0.30.1"
  },
  "peerDependenciesMeta": {
    "@pancakeswap/localization": {
      "optional": true
    }
  }
}<|MERGE_RESOLUTION|>--- conflicted
+++ resolved
@@ -17,11 +17,7 @@
     "bignumber.js": "^9.0.0",
     "jotai": "^2.4.3",
     "styled-components": "^6.0.7",
-<<<<<<< HEAD
-    "swr": "^2.1.3",
-=======
     "swr": "^2.2.4",
->>>>>>> 2a684051
     "vitest": "^0.30.1"
   },
   "peerDependenciesMeta": {
