import { FarmTabButtons } from "./components/FarmTabButtons";
import { FarmApyButton } from "./components/FarmApyButton";
import Tags from "./components/Tags";
import FarmCard from "./components/FarmCard";
import StakedLP from "./components/StakedLP";
import DepositModal from "./components/DepositModal";
import WithdrawModal from "./components/WithdrawModal";
import FarmTable from "./components/FarmTable";
import * as FarmV3Table from "./components/FarmV3Table";
import * as FarmV3Card from "./components/FarmV3Card";
<<<<<<< HEAD
=======
import MerklNotice from "./components/MerklNotice";
>>>>>>> 2a684051

export {
  FarmTabButtons,
  FarmApyButton,
  Tags,
  FarmCard,
  StakedLP,
  DepositModal,
  WithdrawModal,
  FarmTable,
  FarmV3Table,
  FarmV3Card,
<<<<<<< HEAD
=======
  MerklNotice,
>>>>>>> 2a684051
};<|MERGE_RESOLUTION|>--- conflicted
+++ resolved
@@ -8,10 +8,7 @@
 import FarmTable from "./components/FarmTable";
 import * as FarmV3Table from "./components/FarmV3Table";
 import * as FarmV3Card from "./components/FarmV3Card";
-<<<<<<< HEAD
-=======
 import MerklNotice from "./components/MerklNotice";
->>>>>>> 2a684051
 
 export {
   FarmTabButtons,
@@ -24,8 +21,5 @@
   FarmTable,
   FarmV3Table,
   FarmV3Card,
-<<<<<<< HEAD
-=======
   MerklNotice,
->>>>>>> 2a684051
 };