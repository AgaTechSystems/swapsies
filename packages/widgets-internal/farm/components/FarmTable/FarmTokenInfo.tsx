--- conflicted
+++ resolved
@@ -1,17 +1,9 @@
 import { useTranslation } from "@pancakeswap/localization";
-<<<<<<< HEAD
-import { Flex, Skeleton, Text } from "@pancakeswap/uikit";
-import { useMemo } from "react";
-import { styled } from "styled-components";
-
-import { FarmTableFarmTokenInfoProps } from "../../types";
-=======
 import { Flex, Row, Skeleton, Text } from "@pancakeswap/uikit";
 import { useMemo } from "react";
 import { styled } from "styled-components";
 import { FarmTableFarmTokenInfoProps } from "../../types";
 import MerklNotice from "../MerklNotice";
->>>>>>> 2a684051
 
 const Container = styled.div`
   padding-left: 16px;
