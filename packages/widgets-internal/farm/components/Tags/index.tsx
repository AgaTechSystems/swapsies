import { useTranslation } from "@pancakeswap/localization";
import React, { memo } from "react";
import type { FeeAmount } from "@pancakeswap/v3-sdk";
import {
  Text,
  TooltipText,
  Tag,
  TagProps,
  useTooltip,
  AutoRenewIcon,
  BlockIcon,
  CommunityIcon,
  RefreshIcon,
  TimerIcon,
  VerifiedIcon,
  VoteIcon,
  LockIcon,
  RocketIcon,
  CheckmarkCircleIcon,
  CurrencyIcon,
  BinanceChainIcon,
  EthChainIcon,
  ZkEVMIcon,
  ZkSyncIcon,
  LineaIcon,
  BaseIcon,
  ArbitrumIcon,
} from "@pancakeswap/uikit";

const CoreTag: React.FC<React.PropsWithChildren<TagProps>> = (props) => {
  const { t } = useTranslation();
  return (
    <Tag
      variant="secondary"
      style={{ background: "none", width: "fit-content" }}
      outline
      startIcon={<VerifiedIcon width="18px" color="secondary" mr="4px" />}
      {...props}
    >
      {t("Core")}
    </Tag>
  );
};

const FarmAuctionTagToolTipContent = memo(() => {
  const { t } = useTranslation();
  return <Text color="text">{t("Farm Auction Winner, add liquidity at your own risk.")}</Text>;
});

const FarmAuctionTag: React.FC<React.PropsWithChildren<TagProps>> = (props) => {
  const { t } = useTranslation();
  const { targetRef, tooltip, tooltipVisible } = useTooltip(<FarmAuctionTagToolTipContent />, { placement: "top" });
  return (
    <>
      {tooltipVisible && tooltip}
      <TooltipText
        ref={targetRef}
        display="flex"
        style={{ textDecoration: "none", justifyContent: "center", alignSelf: "center" }}
      >
        <Tag variant="failure" outline startIcon={<CommunityIcon width="18px" color="failure" mr="4px" />} {...props}>
          {t("Farm Auction")}
        </Tag>
      </TooltipText>
    </>
  );
};

const StableFarmTag: React.FC<React.PropsWithChildren<TagProps>> = (props) => {
  const { t } = useTranslation();
  const { targetRef, tooltip, tooltipVisible } = useTooltip("Fees are lower for stable LP", { placement: "top" });
  return (
    <>
      {tooltipVisible && tooltip}
      <TooltipText
        ref={targetRef}
        display="flex"
        style={{ textDecoration: "none", justifyContent: "center", alignSelf: "center" }}
      >
        <Tag variant="failure" outline startIcon={<CurrencyIcon width="18px" color="failure" mr="4px" />} {...props}>
          {t("Stable LP")}
        </Tag>
      </TooltipText>
    </>
  );
};

const CommunityTag: React.FC<React.PropsWithChildren<TagProps>> = (props) => {
  const { t } = useTranslation();
  return (
    <Tag variant="failure" outline startIcon={<CommunityIcon width="18px" color="failure" mr="4px" />} {...props}>
      {t("Community")}
    </Tag>
  );
};

const DualTag: React.FC<React.PropsWithChildren<TagProps>> = (props) => {
  const { t } = useTranslation();
  return (
    <Tag variant="textSubtle" outline {...props}>
      {t("Dual")}
    </Tag>
  );
};

const ManualPoolTag: React.FC<React.PropsWithChildren<TagProps>> = (props) => {
  const { t } = useTranslation();
  return (
    <Tag variant="secondary" outline startIcon={<RefreshIcon width="18px" color="secondary" mr="4px" />} {...props}>
      {t("Manual")}
    </Tag>
  );
};

const LockedOrAutoPoolTag: React.FC<React.PropsWithChildren<TagProps>> = (props) => {
  const { t } = useTranslation();
  return (
    <Tag variant="success" outline {...props}>
      {t("Auto")}/{t("Locked")}
    </Tag>
  );
};

const LockedPoolTag: React.FC<React.PropsWithChildren<TagProps>> = (props) => {
  const { t } = useTranslation();
  return (
    <Tag variant="success" outline startIcon={<LockIcon width="18px" color="success" mr="4px" />} {...props}>
      {t("Locked")}
    </Tag>
  );
};

const CompoundingPoolTag: React.FC<React.PropsWithChildren<TagProps>> = (props) => {
  const { t } = useTranslation();
  return (
    <Tag variant="success" outline startIcon={<AutoRenewIcon width="18px" color="success" mr="4px" />} {...props}>
      {t("Auto")}
    </Tag>
  );
};

const VoteNowTag: React.FC<React.PropsWithChildren<TagProps>> = (props) => {
  const { t } = useTranslation();
  return (
    <Tag variant="success" startIcon={<VoteIcon width="18px" color="white" mr="4px" />} {...props}>
      {t("Vote Now")}
    </Tag>
  );
};

const VotedTag: React.FC<React.PropsWithChildren<TagProps>> = (props) => {
  const { t } = useTranslation();
  return (
    <Tag
      variant="success"
      style={{ background: "none" }}
      outline
      startIcon={<CheckmarkCircleIcon width="18px" color="success" mr="4px" />}
      {...props}
    >
      {t("Voted")}
    </Tag>
  );
};

const SoonTag: React.FC<React.PropsWithChildren<TagProps>> = (props) => {
  const { t } = useTranslation();
  return (
    <Tag variant="binance" startIcon={<TimerIcon width="18px" color="white" mr="4px" />} {...props}>
      {t("Soon")}
    </Tag>
  );
};

const ClosedTag: React.FC<React.PropsWithChildren<TagProps>> = (props) => {
  const { t } = useTranslation();
  return (
    <Tag variant="textDisabled" startIcon={<BlockIcon width="18px" color="white" mr="4px" />} {...props}>
      {t("Closed")}
    </Tag>
  );
};

const BoostedTag: React.FC<React.PropsWithChildren<TagProps>> = (props) => {
  const { t } = useTranslation();
  return (
    <Tag variant="success" outline startIcon={<RocketIcon width="18px" color="success" mr="4px" />} {...props}>
      {t("Boosted")}
    </Tag>
  );
};

const V2Tag: React.FC<TagProps> = (props) => (
  <Tag variant="textDisabled" outline {...props}>
    V2
  </Tag>
);

const V3Tag: React.FC<TagProps> = (props) => (
  <Tag variant="secondary" {...props}>
    V3
  </Tag>
);

<<<<<<< HEAD
const V3FeeTag: React.FC<TagProps & { feeAmount: FeeAmount }> = ({ feeAmount, ...props }) => (
  <Tag variant="secondary" outline {...props}>
    {feeAmount / 10_000}%
  </Tag>
);
=======
const V3FeeTag: React.FC<TagProps & { feeAmount?: FeeAmount }> = ({ feeAmount, ...props }) =>
  feeAmount ? (
    <Tag variant="secondary" outline {...props}>
      {feeAmount / 10_000}%
    </Tag>
  ) : null;
>>>>>>> 2a684051

const EthTag: React.FC<React.PropsWithChildren<TagProps>> = (props) => {
  return (
    <Tag style={{ background: "#627EEA" }} startIcon={<EthChainIcon width="10px" mr="4px" />} {...props}>
      ETH
    </Tag>
  );
};

const BscTag: React.FC<React.PropsWithChildren<TagProps>> = (props) => {
  return (
    <Tag style={{ background: "#08060B" }} startIcon={<BinanceChainIcon width="18px" mr="4px" />} {...props}>
      BNB
    </Tag>
  );
};

const ZkEVMTag: React.FC<React.PropsWithChildren<TagProps>> = (props) => {
  return (
    <Tag
      style={{ background: "linear-gradient(57deg, #A726C1 0%, #803BDF 88.00%, #7B3FE4 100%)" }}
      startIcon={<ZkEVMIcon width="18px" mr="4px" />}
      {...props}
    >
      zkEVM
    </Tag>
  );
};

const ZkSyncTag: React.FC<React.PropsWithChildren<TagProps>> = (props) => {
  return (
    <Tag style={{ background: "#08060B" }} startIcon={<ZkSyncIcon width="18px" mr="4px" />} {...props}>
      zkSync
    </Tag>
  );
};

const ArbTag: React.FC<React.PropsWithChildren<TagProps>> = (props) => {
  return (
    <Tag style={{ background: "#2D374B" }} startIcon={<ArbitrumIcon width="18px" mr="4px" />} {...props}>
      ARB
    </Tag>
  );
};

const BaseTag: React.FC<React.PropsWithChildren<TagProps>> = (props) => {
  return (
    <Tag style={{ background: "#0052FF" }} startIcon={<BaseIcon width="18px" mr="4px" />} {...props}>
      Base
    </Tag>
  );
};

const LineaTag: React.FC<React.PropsWithChildren<TagProps>> = (props) => {
  return (
    <Tag style={{ background: "#121212" }} startIcon={<LineaIcon width="18px" mr="4px" />} {...props}>
      Linea
    </Tag>
  );
};

const Tags = {
  CoreTag,
  FarmAuctionTag,
  DualTag,
  ManualPoolTag,
  CompoundingPoolTag,
  VoteNowTag,
  SoonTag,
  ClosedTag,
  CommunityTag,
  StableFarmTag,
  LockedPoolTag,
  LockedOrAutoPoolTag,
  BoostedTag,
  VotedTag,
  V2Tag,
  V3FeeTag,
  V3Tag,
  EthTag,
  BscTag,
  ZkEVMTag,
  ZkSyncTag,
  ArbTag,
  BaseTag,
  LineaTag,
};

export default Tags;<|MERGE_RESOLUTION|>--- conflicted
+++ resolved
@@ -202,20 +202,12 @@
   </Tag>
 );
 
-<<<<<<< HEAD
-const V3FeeTag: React.FC<TagProps & { feeAmount: FeeAmount }> = ({ feeAmount, ...props }) => (
-  <Tag variant="secondary" outline {...props}>
-    {feeAmount / 10_000}%
-  </Tag>
-);
-=======
 const V3FeeTag: React.FC<TagProps & { feeAmount?: FeeAmount }> = ({ feeAmount, ...props }) =>
   feeAmount ? (
     <Tag variant="secondary" outline {...props}>
       {feeAmount / 10_000}%
     </Tag>
   ) : null;
->>>>>>> 2a684051
 
 const EthTag: React.FC<React.PropsWithChildren<TagProps>> = (props) => {
   return (
