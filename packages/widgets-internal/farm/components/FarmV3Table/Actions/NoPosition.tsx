--- conflicted
+++ resolved
@@ -27,11 +27,7 @@
 
 interface WalletNotConnectedProps {
   inactive: boolean;
-<<<<<<< HEAD
-  account: string;
-=======
   account?: string;
->>>>>>> 2a684051
   boostedAction: ReactNode;
   connectWalletButton: ReactNode;
   hasNoPosition: boolean;
