# @pancakeswap/widgets-internal

<<<<<<< HEAD
=======
## 0.0.13

### Patch Changes

- Updated dependencies [c236a3ee4]
  - @pancakeswap/chains@0.3.0
  - @pancakeswap/farms@1.0.23
  - @pancakeswap/pools@4.0.19
  - @pancakeswap/sdk@5.7.2
  - @pancakeswap/tokens@0.5.4
  - @pancakeswap/uikit@0.64.2
  - @pancakeswap/v3-sdk@3.5.4

## 0.0.12

### Patch Changes

- Updated dependencies [d994c3335]
  - @pancakeswap/utils@5.0.6
  - @pancakeswap/farms@1.0.22
  - @pancakeswap/pools@4.0.18
  - @pancakeswap/tokens@0.5.3
  - @pancakeswap/hooks@0.0.19
  - @pancakeswap/localization@5.0.6
  - @pancakeswap/uikit@0.64.2
  - @pancakeswap/v3-sdk@3.5.3

## 0.0.11

### Patch Changes

- Updated dependencies [4dd27c7a7]
  - @pancakeswap/pools@4.0.17

## 0.0.10

### Patch Changes

- Updated dependencies [2ceb8e9ff]
  - @pancakeswap/farms@1.0.21
  - @pancakeswap/uikit@0.64.1

## 0.0.9

### Patch Changes

- Updated dependencies [7eb8e5849]
  - @pancakeswap/pools@4.0.16

>>>>>>> 2a684051
## 0.0.8

### Patch Changes

- Updated dependencies [ed3146c93]
  - @pancakeswap/chains@0.2.0
  - @pancakeswap/farms@1.0.20
  - @pancakeswap/pools@4.0.15
  - @pancakeswap/sdk@5.7.1
  - @pancakeswap/tokens@0.5.2
  - @pancakeswap/uikit@0.64.0
  - @pancakeswap/v3-sdk@3.5.2

## 0.0.7

### Patch Changes

- Updated dependencies [8e3ac5427]
  - @pancakeswap/sdk@5.7.0
  - @pancakeswap/farms@1.0.19
  - @pancakeswap/tokens@0.5.1
  - @pancakeswap/v3-sdk@3.5.1
  - @pancakeswap/pools@4.0.14

## 0.0.6

### Patch Changes

- Updated dependencies [435a90ac2]
  - @pancakeswap/sdk@5.6.0
  - @pancakeswap/chains@0.1.0
  - @pancakeswap/tokens@0.5.0
  - @pancakeswap/v3-sdk@3.5.0
  - @pancakeswap/uikit@0.64.0
  - @pancakeswap/farms@1.0.18
  - @pancakeswap/pools@4.0.13

## 0.0.5

### Patch Changes

- Updated dependencies [1831356d9]
  - @pancakeswap/sdk@5.5.0
  - @pancakeswap/tokens@0.4.4
  - @pancakeswap/v3-sdk@3.4.4
  - @pancakeswap/farms@1.0.17
  - @pancakeswap/pools@4.0.12
  - @pancakeswap/uikit@0.63.7

## 0.0.4

### Patch Changes

- 5e3efdfe9: Resolved props from styled-component and DOM
- Updated dependencies [5e3efdfe9]
  - @pancakeswap/uikit@0.63.6

## 0.0.3

### Patch Changes

- 2d7e1b3e2: Upgraded viem
- Updated dependencies [2d7e1b3e2]
  - @pancakeswap/sdk@5.4.2
  - @pancakeswap/v3-sdk@3.4.3
  - @pancakeswap/farms@1.0.16
  - @pancakeswap/uikit@0.63.5
  - @pancakeswap/utils@5.0.5
  - @pancakeswap/tokens@0.4.3
  - @pancakeswap/localization@5.0.5

## 0.0.2

### Patch Changes

- Updated dependencies [51b77c787]
  - @pancakeswap/tokens@0.4.2
  - @pancakeswap/farms@1.0.15
  - @pancakeswap/utils@5.0.4
  - @pancakeswap/uikit@0.63.4
  - @pancakeswap/v3-sdk@3.4.2
  - @pancakeswap/localization@5.0.4

## 0.0.1

### Patch Changes

- @pancakeswap/utils@5.0.3
- @pancakeswap/farms@1.0.14
- @pancakeswap/localization@5.0.3
- @pancakeswap/tokens@0.4.1
- @pancakeswap/uikit@0.63.3
- @pancakeswap/v3-sdk@3.4.1<|MERGE_RESOLUTION|>--- conflicted
+++ resolved
@@ -1,7 +1,5 @@
 # @pancakeswap/widgets-internal
 
-<<<<<<< HEAD
-=======
 ## 0.0.13
 
 ### Patch Changes
@@ -51,7 +49,6 @@
 - Updated dependencies [7eb8e5849]
   - @pancakeswap/pools@4.0.16
 
->>>>>>> 2a684051
 ## 0.0.8
 
 ### Patch Changes
