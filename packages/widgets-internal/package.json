{
  "name": "@pancakeswap/widgets-internal",
<<<<<<< HEAD
  "version": "0.0.8",
=======
  "version": "0.0.13",
>>>>>>> 2a684051
  "private": true,
  "main": "index.ts",
  "exports": {
    "./package.json": "./package.json",
    ".": "./index.ts",
    "./roi": "./roi/index.ts"
  },
  "dependencies": {
    "@pancakeswap/farms": "workspace:*",
    "@pancakeswap/localization": "workspace:*",
    "@pancakeswap/sdk": "workspace:*",
    "@pancakeswap/tokens": "workspace:*",
    "@pancakeswap/uikit": "workspace:*",
    "@pancakeswap/utils": "workspace:*",
    "@pancakeswap/v3-sdk": "workspace:*",
    "@pancakeswap/hooks": "workspace:*",
    "@pancakeswap/pools": "workspace:*",
    "@pancakeswap/chains": "workspace:*",
    "@pancakeswap/swap-sdk-core": "workspace:*",
    "bignumber.js": "^9.0.0",
    "lodash": "^4.17.21",
    "viem": "^1.15.1",
    "d3": "^7.8.2",
    "clsx": "^1.2.1",
    "dayjs": "^1.11.10"
  },
  "peerDependencies": {
    "next": "13.4.2",
    "react": "^18.2.0",
    "styled-components": "^6.0.7",
    "styled-system": "^5.1.5",
    "@sentry/nextjs": "^7.0.0"
  },
  "devDependencies": {
    "polished": "^4.2.2",
    "@sentry/nextjs": "^7.0.0",
    "@types/lodash": "^4.14.168",
    "@types/react": "^18.2.21",
    "@types/styled-system": "^5.1.17",
    "csstype": "^3.1.2",
    "next": "13.4.2",
    "react": "^18.2.0",
    "styled-components": "^6.0.7"
  }
}<|MERGE_RESOLUTION|>--- conflicted
+++ resolved
@@ -1,10 +1,6 @@
 {
   "name": "@pancakeswap/widgets-internal",
-<<<<<<< HEAD
-  "version": "0.0.8",
-=======
   "version": "0.0.13",
->>>>>>> 2a684051
   "private": true,
   "main": "index.ts",
   "exports": {
