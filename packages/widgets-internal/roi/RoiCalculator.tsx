import { Currency, CurrencyAmount, Price, Token, ZERO, Percent, ZERO_PERCENT } from "@pancakeswap/sdk";
<<<<<<< HEAD
import { FeeAmount, FeeCalculator, Tick, TickMath, sqrtRatioX96ToPrice } from "@pancakeswap/v3-sdk";
=======
import { FeeAmount, FeeCalculator, TickMath, sqrtRatioX96ToPrice } from "@pancakeswap/v3-sdk";
>>>>>>> 2a684051
import { useTranslation } from "@pancakeswap/localization";
import { useCallback, useMemo, useState } from "react";
import BigNumber from "bignumber.js";
import { BIG_ZERO } from "@pancakeswap/utils/bigNumber";
import { isPositionOutOfRange } from "@pancakeswap/utils/isPositionOutOfRange";
import { formatPercent, formatFraction, formatPrice } from "@pancakeswap/utils/formatFractions";

import { Button, DynamicSection, Flex, Message, MessageText, useMatchBreakpoints } from "@pancakeswap/uikit";

import { ScrollableContainer } from "@pancakeswap/uikit/components/RoiCalculatorModal/RoiCalculatorModal";
import { Section } from "./Section";
import { DepositAmountInput } from "./DepositAmount";
import { RangeSelector } from "./RangeSelector";
import { StakeSpan } from "./StakeSpan";
import { usePriceRange, useRangeHopCallbacks, useRoi, useAmountsByUsdValue } from "./hooks";
import { CompoundFrequency } from "./CompoundFrequency";
import { AnimatedArrow } from "./AnimationArrow";
import { RoiRate } from "./RoiRate";
import { Details } from "./Details";
import { ImpermanentLossCalculator } from "./ImpermanentLossCalculator";
import { compoundingIndexToFrequency, spanIndexToSpan } from "./constants";
import { TickData } from "./types";
import { TwoColumns } from "./TwoColumns";
import { PriceChart } from "./PriceChart";
import { PriceInvertSwitch } from "./PriceInvertSwitch";
import { FarmingRewardsToggle } from "./FarmingRewardsToggle";
import { LiquidityChartRangeInput } from "../swap/LiquidityChartRangeInput";
import { useDensityChartData } from "../swap/LiquidityChartRangeInput/hooks";

export interface RoiCalculatorPositionInfo {
  priceLower?: Price<Token, Token>;
  priceUpper?: Price<Token, Token>;
  depositAmountInUsd?: number | string;
  currencyAUsdPrice?: number;
  currencyBUsdPrice?: number;
  amountA?: CurrencyAmount<Currency>;
  amountB?: CurrencyAmount<Currency>;
  fullRange?: boolean;
}

export type RoiCalculatorProps = {
  sqrtRatioX96?: bigint;
  liquidity?: bigint;
  independentAmount?: CurrencyAmount<Currency>;
  currencyA?: Currency;
  currencyB?: Currency;
  balanceA?: CurrencyAmount<Currency>;
  balanceB?: CurrencyAmount<Currency>;
  feeAmount?: FeeAmount;
  protocolFee?: Percent;
  prices?: {
    pairPriceData: {
      time: Date;
      value: number;
    }[];
<<<<<<< HEAD
    maxPrice: number;
    minPrice: number;
    averagePrice: number;
=======
    maxPrice?: number;
    minPrice?: number;
    averagePrice?: number;
>>>>>>> 2a684051
  };
  ticks?: TickData[];
  price?: Price<Token, Token>;
  priceLower?: Price<Token, Token>;
  priceUpper?: Price<Token, Token>;
  currencyAUsdPrice?: number;
  currencyBUsdPrice?: number;
  depositAmountInUsd?: number | string;
  priceSpan?: number;
  onPriceSpanChange?: (spanIndex: number) => void;
  allowApply?: boolean;
  onApply?: (position: RoiCalculatorPositionInfo) => void;

  // Average 24h historical trading volume in USD
  volume24H?: number;
  max?: string;
  maxLabel?: string;
} & (RoiCalculatorFarmProps | RoiCalculatorLPProps);

type RoiCalculatorLPProps = {
  isFarm?: false;
};

type RoiCalculatorFarmProps = {
  isFarm: true;
  cakePrice?: string;
  cakeAprFactor?: BigNumber;
};

// Price is always price of token0
export function RoiCalculator({
  sqrtRatioX96,
  liquidity,
  depositAmountInUsd = "0",
  currencyA: originalCurrencyA,
  currencyB: originalCurrencyB,
  balanceA: originalBalanceA,
  balanceB: originalBalanceB,
  currencyAUsdPrice: originalCurrencyAUsdPrice,
  currencyBUsdPrice: originalCurrencyBUsdPrice,
  feeAmount,
  protocolFee,
  prices,
  ticks: ticksRaw,
  price,
  priceLower,
  priceUpper,
  volume24H,
  maxLabel,
  max,
  priceSpan,
  onPriceSpanChange,
  allowApply = false,
  onApply,
  ...props
}: RoiCalculatorProps) {
  const { isMobile } = useMatchBreakpoints();
  const { t } = useTranslation();
  const stringDepositAmount = useMemo(() => String(depositAmountInUsd), [depositAmountInUsd]);
  const [usdValue, setUsdValue] = useState(stringDepositAmount === "0" ? "100" : stringDepositAmount);
  const [spanIndex, setSpanIndex] = useState(3);
  const [compoundOn, setCompoundOn] = useState(true);
  const [compoundIndex, setCompoundIndex] = useState(3);
  const [invertBase, setInvertBase] = useState(false);
  const onSwitchBaseCurrency = useCallback(() => setInvertBase(!invertBase), [invertBase]);

  const { currencyA, currencyB, balanceA, balanceB, currencyAUsdPrice, currencyBUsdPrice } = useMemo(
    () =>
      invertBase
        ? {
            currencyA: originalCurrencyB,
            currencyB: originalCurrencyA,
            balanceA: originalBalanceB,
            balanceB: originalBalanceA,
            currencyAUsdPrice: originalCurrencyBUsdPrice,
            currencyBUsdPrice: originalCurrencyAUsdPrice,
          }
        : {
            currencyA: originalCurrencyA,
            currencyB: originalCurrencyB,
            balanceA: originalBalanceA,
            balanceB: originalBalanceB,
            currencyAUsdPrice: originalCurrencyAUsdPrice,
            currencyBUsdPrice: originalCurrencyBUsdPrice,
          },
    [
      invertBase,
      originalCurrencyA,
      originalCurrencyB,
      originalBalanceA,
      originalBalanceB,
      originalCurrencyAUsdPrice,
      originalCurrencyBUsdPrice,
    ]
  );

  const tickCurrent = useMemo(
    () => (sqrtRatioX96 ? TickMath.getTickAtSqrtRatio(sqrtRatioX96) : undefined),
    [sqrtRatioX96]
  );
  const invertPrice = useMemo(
    () => currencyA && currencyB && currencyB.wrapped.sortsBefore(currencyA.wrapped),
    [currencyA, currencyB]
  );
  const priceCurrent = useMemo(() => {
    if (!sqrtRatioX96 || !currencyA || !currencyB) {
      return undefined;
    }
    const accuratePrice = sqrtRatioX96ToPrice(sqrtRatioX96, currencyA, currencyB);

    return currencyA.wrapped.sortsBefore(currencyB.wrapped) ? accuratePrice : accuratePrice.invert();
  }, [sqrtRatioX96, currencyA, currencyB]);
<<<<<<< HEAD
  const ticks = useMemo(
    () =>
      ticksRaw?.map(
        ({ tick, liquidityNet }) => new Tick({ index: parseInt(tick), liquidityNet, liquidityGross: liquidityNet })
      ),
    [ticksRaw]
  );
  const mostActiveLiquidity = useMemo(
    () => ticks && sqrtRatioX96 && FeeCalculator.getLiquidityFromSqrtRatioX96(ticks, sqrtRatioX96),
    [ticks, sqrtRatioX96]
  );
=======
>>>>>>> 2a684051

  const priceRange = usePriceRange({
    feeAmount,
    baseCurrency: currencyA,
    quoteCurrency: currencyB,
    priceLower,
    priceUpper,
  });
  const { getDecrementLower, getIncrementLower, getDecrementUpper, getIncrementUpper } = useRangeHopCallbacks(
    currencyA,
    currencyB,
    feeAmount,
    priceRange?.tickLower,
    priceRange?.tickUpper,
    tickCurrent
  );
  const { amountA, amountB } = useAmountsByUsdValue({
    usdValue,
    currencyA,
    currencyB,
    price,
    priceLower: priceRange?.priceLower,
    priceUpper: priceRange?.priceUpper,
    sqrtRatioX96,
    currencyAUsdPrice,
    currencyBUsdPrice,
  });
  const maxUsdValue = useMemo<string | undefined>(() => {
    if (max) return max;
    if (!balanceA || !balanceB || typeof currencyAUsdPrice !== "number" || typeof currencyBUsdPrice !== "number") {
      return undefined;
    }
    const maxA = parseFloat(balanceA.toExact()) * currencyAUsdPrice;
    const maxB = parseFloat(balanceA.toExact()) * currencyBUsdPrice;
    return String(Math.max(maxA, maxB));
  }, [balanceA, balanceB, currencyAUsdPrice, currencyBUsdPrice, max]);

  // eslint-disable-next-line @typescript-eslint/no-unused-vars
  const [editCakePrice, setEditCakePrice] = useState<number | null>(null);
  const [includeFarmingRewards, setIncludeFarmingRewards] = useState(true);
  const farmingRewardsEnabled = props.isFarm && includeFarmingRewards;
  const cakeAprFactor = farmingRewardsEnabled && props.cakeAprFactor;

  const cakePriceDiffPercent =
    farmingRewardsEnabled && props.cakePrice && editCakePrice && editCakePrice / +props.cakePrice;

  const derivedCakeApr = useMemo(() => {
    if (
      !amountA ||
      !amountB ||
      typeof priceRange?.tickUpper !== "number" ||
      typeof priceRange?.tickLower !== "number" ||
      !sqrtRatioX96 ||
      !farmingRewardsEnabled ||
      !cakeAprFactor
    ) {
      return undefined;
    }

    if (isPositionOutOfRange(tickCurrent, { tickLower: priceRange.tickLower, tickUpper: priceRange.tickUpper })) {
      return BIG_ZERO;
    }

    try {
      const positionLiquidity = FeeCalculator.getLiquidityByAmountsAndPrice({
        amountA,
        amountB,
        tickUpper: priceRange?.tickUpper,
        tickLower: priceRange?.tickLower,
        sqrtRatioX96,
      });

      if (!positionLiquidity) {
        return BIG_ZERO;
      }

      const cakeApr =
        positionLiquidity > ZERO
          ? new BigNumber(positionLiquidity.toString()).times(cakeAprFactor).div(usdValue)
          : BIG_ZERO;

      return cakeApr;
    } catch (error) {
      console.error(error, amountA, priceRange, sqrtRatioX96);
      return undefined;
    }
  }, [amountA, amountB, priceRange, sqrtRatioX96, farmingRewardsEnabled, cakeAprFactor, tickCurrent, usdValue]);

  const editedCakeApr = useMemo(
    () =>
      derivedCakeApr && typeof cakePriceDiffPercent === "number"
        ? derivedCakeApr.times(cakePriceDiffPercent)
        : derivedCakeApr,
    [cakePriceDiffPercent, derivedCakeApr]
  );

  const { fee, rate, apr, apy, cakeApr, cakeApy, editCakeApr, editCakeApy, cakeRate, cakeReward, originalCakeReward } =
    useRoi({
      amountA,
      amountB,
      currencyAUsdPrice,
      currencyBUsdPrice,
      tickLower: priceRange?.tickLower,
      tickUpper: priceRange?.tickUpper,
      volume24H,
      sqrtRatioX96,
      mostActiveLiquidity: liquidity,
      fee: feeAmount,
      protocolFee,
      compoundEvery: compoundingIndexToFrequency[compoundIndex],
      stakeFor: spanIndexToSpan[spanIndex],
      compoundOn,
      cakeApr: farmingRewardsEnabled && derivedCakeApr ? derivedCakeApr.toNumber() : undefined,
      editCakeApr: farmingRewardsEnabled && editedCakeApr ? editedCakeApr.toNumber() : undefined,
    });

  const handleApply = useCallback(
    () =>
      onApply?.({
        amountA,
        amountB,
        depositAmountInUsd: usdValue,
        priceLower: priceRange?.priceLower,
        priceUpper: priceRange?.priceUpper,
        currencyAUsdPrice,
        currencyBUsdPrice,
        fullRange: priceRange?.fullRange,
      }),
    [onApply, priceRange, amountA, amountB, usdValue, currencyAUsdPrice, currencyBUsdPrice]
  );

  const totalRate = useMemo(
    () => parseFloat(formatPercent(rate?.add(cakeRate || ZERO_PERCENT), 12) ?? "0"),
    [cakeRate, rate]
  );
  const lpReward = useMemo(() => parseFloat(formatFraction(fee, 12) ?? "0"), [fee]);
  const farmReward = cakeReward;
  const totalReward = lpReward + farmReward;

  const warningMessage = (
    <Message variant="warning" mb="1em">
      <MessageText>
        {t(
          "We are in the early stage of V3 deployment. Due to a lack of historical data, numbers and estimates may be inaccurate."
        )}
      </MessageText>
    </Message>
  );

  const depositSection = (
    <Section title={t("Deposit Amount")}>
      <DepositAmountInput
        value={usdValue}
        maxLabel={maxLabel}
        onChange={setUsdValue}
        currencyA={currencyA}
        currencyB={currencyB}
        amountA={amountA}
        amountB={amountB}
        max={maxUsdValue}
      />
    </Section>
  );

  const stakeAndCompound = (
    <>
      <Section title={t("Staked for")}>
        <StakeSpan spanIndex={spanIndex} onSpanChange={setSpanIndex} />
      </Section>
      <Section title={t("Compounding every")}>
        <CompoundFrequency
          compoundIndex={compoundIndex}
          onCompoundChange={setCompoundIndex}
          on={compoundOn}
          onToggleCompound={setCompoundOn}
        />
      </Section>
    </>
  );

  const farmingRewards = props.isFarm ? (
    <Section title={t("Include farming rewards")}>
      <FarmingRewardsToggle on={includeFarmingRewards} onToggle={setIncludeFarmingRewards} />
    </Section>
  ) : null;

  const { formattedData } = useDensityChartData({
    tickCurrent,
    liquidity,
    feeAmount,
    currencyA,
    currencyB,
    ticks: ticksRaw,
  });

  const isSorted = currencyA && currencyB && currencyA?.wrapped.sortsBefore(currencyB?.wrapped);
  const priceStr = isSorted ? price?.toSignificant(6) : price?.invert()?.toSignificant(6);
  const currentPrice = priceStr ? parseFloat(priceStr) : undefined;

  const priceRangeSettings = (
    <Section title={t("Set price range")}>
      <LiquidityChartRangeInput
        price={currentPrice}
        currencyA={currencyA}
        currencyB={currencyB}
        tickCurrent={tickCurrent}
        liquidity={liquidity}
        feeAmount={feeAmount}
        ticks={ticksRaw}
        ticksAtLimit={priceRange?.ticksAtLimit}
        priceLower={priceRange?.priceLower}
        priceUpper={priceRange?.priceUpper}
        onLeftRangeInput={priceRange?.onLeftRangeInput}
        onRightRangeInput={priceRange?.onRightRangeInput}
        onBothRangeInput={priceRange?.onBothRangeInput}
        formattedData={formattedData}
      />
      <PriceInvertSwitch baseCurrency={currencyA} onSwitch={onSwitchBaseCurrency} />
      <DynamicSection>
        <RangeSelector
          priceLower={priceRange?.priceLower}
          priceUpper={priceRange?.priceUpper}
          getDecrementLower={getDecrementLower}
          getIncrementLower={getIncrementLower}
          getDecrementUpper={getDecrementUpper}
          getIncrementUpper={getIncrementUpper}
          onLeftRangeInput={priceRange?.onLeftRangeInput}
          onRightRangeInput={priceRange?.onRightRangeInput}
          currencyA={currencyA}
          currencyB={currencyB}
          feeAmount={feeAmount}
          ticksAtLimit={priceRange?.ticksAtLimit || {}}
        />
        <Button
          onClick={priceRange?.toggleFullRange}
          variant={priceRange?.fullRange ? "primary" : "secondary"}
          mb="16px"
          scale="sm"
        >
          {t("Full Range")}
        </Button>
      </DynamicSection>
    </Section>
  );

  const priceChart = (
    <Section title={t("History price")}>
      <PriceInvertSwitch baseCurrency={currencyA} onSwitch={onSwitchBaseCurrency} />
      <PriceChart
        prices={useMemo(
          () =>
            prices?.pairPriceData?.map((p) => ({ ...p, value: invertPrice ? p.value : p.value > 0 ? 1 / p.value : 0 })),
          [invertPrice, prices]
        )}
        onSpanChange={onPriceSpanChange}
        span={priceSpan}
        priceUpper={
          priceRange?.fullRange
            ? undefined
            : invertPrice
            ? formatPrice(priceRange?.priceLower?.invert(), 6)
            : formatPrice(priceRange?.priceUpper, 6)
        }
        priceLower={
          priceRange?.fullRange
            ? undefined
            : invertPrice
            ? formatPrice(priceRange?.priceUpper?.invert(), 6)
            : formatPrice(priceRange?.priceLower, 6)
        }
        priceCurrent={invertPrice ? formatPrice(priceCurrent?.invert(), 6) : formatPrice(priceCurrent, 6)}
        maxPrice={invertPrice && prices?.maxPrice ? prices?.maxPrice : 1 / (prices?.minPrice ?? 1)}
        minPrice={invertPrice && prices?.minPrice ? prices?.minPrice : 1 / (prices?.maxPrice ?? 1)}
        averagePrice={invertPrice && prices?.averagePrice ? prices?.averagePrice : 1 / (prices?.averagePrice ?? 1)}
      />
    </Section>
  );

  const content = isMobile ? (
    <>
      {depositSection}
      {priceChart}
      {farmingRewards}
      {priceRangeSettings}
      {stakeAndCompound}
    </>
  ) : (
    <TwoColumns>
      <Flex flexDirection="column" alignItems="flex-start">
        {depositSection}
        {priceChart}
      </Flex>
      <Flex flexDirection="column" alignItems="flex-start">
        {farmingRewards}
        {stakeAndCompound}
        {priceRangeSettings}
      </Flex>
    </TwoColumns>
  );

  return (
    <>
      <ScrollableContainer>
        {warningMessage}
        {content}
        <ImpermanentLossCalculator
          lpReward={lpReward}
          amountA={invertBase ? amountB : amountA}
          amountB={invertBase ? amountA : amountB}
          currencyAUsdPrice={invertBase ? currencyBUsdPrice : currencyAUsdPrice}
          currencyBUsdPrice={invertBase ? currencyAUsdPrice : currencyBUsdPrice}
          tickLower={priceRange?.tickLower}
          tickUpper={priceRange?.tickUpper}
          sqrtRatioX96={sqrtRatioX96}
          isFarm={farmingRewardsEnabled}
          cakeReward={originalCakeReward}
          cakePrice={farmingRewardsEnabled ? props.cakePrice : undefined}
          setEditCakePrice={setEditCakePrice}
        />
        <AnimatedArrow state={{}} />
        <RoiRate usdAmount={totalReward} roiPercent={totalRate} />
        {allowApply && (
          <Button width="100%" mt="0.75em" onClick={handleApply}>
            {t("Apply Settings")}
          </Button>
        )}
      </ScrollableContainer>
      <Details
        totalYield={totalReward}
        lpReward={lpReward}
        lpApr={apr}
        lpApy={apy}
        compoundIndex={compoundIndex}
        compoundOn={compoundOn}
        farmApr={farmingRewardsEnabled ? editCakeApr || cakeApr : undefined}
        farmApy={farmingRewardsEnabled ? editCakeApy || cakeApy : undefined}
        farmReward={farmReward}
        isFarm={farmingRewardsEnabled}
      />
    </>
  );
}<|MERGE_RESOLUTION|>--- conflicted
+++ resolved
@@ -1,9 +1,5 @@
 import { Currency, CurrencyAmount, Price, Token, ZERO, Percent, ZERO_PERCENT } from "@pancakeswap/sdk";
-<<<<<<< HEAD
-import { FeeAmount, FeeCalculator, Tick, TickMath, sqrtRatioX96ToPrice } from "@pancakeswap/v3-sdk";
-=======
 import { FeeAmount, FeeCalculator, TickMath, sqrtRatioX96ToPrice } from "@pancakeswap/v3-sdk";
->>>>>>> 2a684051
 import { useTranslation } from "@pancakeswap/localization";
 import { useCallback, useMemo, useState } from "react";
 import BigNumber from "bignumber.js";
@@ -59,15 +55,9 @@
       time: Date;
       value: number;
     }[];
-<<<<<<< HEAD
-    maxPrice: number;
-    minPrice: number;
-    averagePrice: number;
-=======
     maxPrice?: number;
     minPrice?: number;
     averagePrice?: number;
->>>>>>> 2a684051
   };
   ticks?: TickData[];
   price?: Price<Token, Token>;
@@ -180,20 +170,6 @@
 
     return currencyA.wrapped.sortsBefore(currencyB.wrapped) ? accuratePrice : accuratePrice.invert();
   }, [sqrtRatioX96, currencyA, currencyB]);
-<<<<<<< HEAD
-  const ticks = useMemo(
-    () =>
-      ticksRaw?.map(
-        ({ tick, liquidityNet }) => new Tick({ index: parseInt(tick), liquidityNet, liquidityGross: liquidityNet })
-      ),
-    [ticksRaw]
-  );
-  const mostActiveLiquidity = useMemo(
-    () => ticks && sqrtRatioX96 && FeeCalculator.getLiquidityFromSqrtRatioX96(ticks, sqrtRatioX96),
-    [ticks, sqrtRatioX96]
-  );
-=======
->>>>>>> 2a684051
 
   const priceRange = usePriceRange({
     feeAmount,
