import { Trans } from '@pancakeswap/localization'
import { AtomBox } from '@pancakeswap/ui/components/AtomBox'
import { Button, Heading, Image, LinkExternal, Text } from '@pancakeswap/uikit'
import { useState, useCallback } from 'react'
import 'swiper/css'
import 'swiper/css/autoplay'
import { Swiper, SwiperSlide } from 'swiper/react'
import type { Swiper as SwiperClass } from 'swiper/types'
<<<<<<< HEAD
import Autoplay from 'swiper'
=======
import { Autoplay } from 'swiper/modules'
>>>>>>> b8866e30

const IntroSteps = [
  {
    title: <Trans>Your first step in the DeFi world</Trans>,
    icon: 'https://cdn.pancakeswap.com/wallets/wallet_intro.png',
    description: (
      <Trans>
        A Web3 Wallet allows you to send and receive crypto assets like bitcoin, BNB, ETH, NFTs and much more.
      </Trans>
    ),
  },
  {
    title: <Trans>Login using a wallet connection</Trans>,
    icon: 'https://cdn.pancakeswap.com/wallets/world_lock.png',
    description: (
      <Trans>
        Instead of setting up new accounts and passwords for every website, simply set up your wallet in one go, and
        connect it to your favorite DApps.
      </Trans>
    ),
  },
]

const StepDot = ({ active, place, onClick }: { active: boolean; place: 'left' | 'right'; onClick: () => void }) => (
  <AtomBox padding="4px" onClick={onClick} cursor="pointer">
    <AtomBox
      bgc={active ? 'secondary' : 'inputSecondary'}
      width="56px"
      height="8px"
      borderLeftRadius={place === 'left' ? 'card' : '0'}
      borderRightRadius={place === 'right' ? 'card' : '0'}
    />
  </AtomBox>
)

const StepIntro = ({ docLink, docText }: { docLink: string; docText: string }) => {
  const [step, setStep] = useState(0)
  const [swiper, setSwiper] = useState<SwiperClass | undefined>(undefined)

  const handleRealIndexChange = useCallback((swiperInstance: SwiperClass) => {
    setStep(swiperInstance.realIndex)
  }, [])

  const handleStepClick = useCallback(
    (stepIndex: number) => {
      return () => {
        setStep(stepIndex)
        swiper?.slideTo(stepIndex)
      }
    },
    [swiper],
  )

  return (
    <AtomBox
      display="flex"
      width="100%"
      flexDirection="column"
      style={{ gap: '24px' }}
      mx="auto"
      my="48px"
      textAlign="center"
      alignItems="center"
    >
      <Swiper
        loop
        initialSlide={0}
        slidesPerView={1}
        modules={[Autoplay]}
        onSwiper={setSwiper}
        autoplay={{
          delay: 5000,
          pauseOnMouseEnter: true,
          disableOnInteraction: false,
        }}
        onRealIndexChange={handleRealIndexChange}
        style={{ width: '100%', marginLeft: '0px', marginRight: '0px' }}
      >
        {IntroSteps.map((introStep) => (
          <SwiperSlide key={introStep.icon}>
            <Heading as="h2" color="secondary">
              {introStep.title}
            </Heading>
            <Image m="auto" src={introStep.icon} width={198} height={178} />
            <Text maxWidth="368px" m="auto" small color="textSubtle">
              {introStep.description}
            </Text>
          </SwiperSlide>
        ))}
      </Swiper>
      <AtomBox display="flex">
        <StepDot place="left" active={step === 0} onClick={handleStepClick(0)} />
        <StepDot place="right" active={step === 1} onClick={handleStepClick(1)} />
      </AtomBox>
      <Button minHeight={40} variant="subtle" external as={LinkExternal} color="backgroundAlt" href={docLink}>
        {docText}
      </Button>
    </AtomBox>
  )
}

export default StepIntro<|MERGE_RESOLUTION|>--- conflicted
+++ resolved
@@ -6,11 +6,7 @@
 import 'swiper/css/autoplay'
 import { Swiper, SwiperSlide } from 'swiper/react'
 import type { Swiper as SwiperClass } from 'swiper/types'
-<<<<<<< HEAD
-import Autoplay from 'swiper'
-=======
 import { Autoplay } from 'swiper/modules'
->>>>>>> b8866e30
 
 const IntroSteps = [
   {
