{
  "name": "@pancakeswap/chains",
  "license": "MIT",
<<<<<<< HEAD
  "version": "0.2.0",
=======
  "version": "0.3.0",
>>>>>>> 2a684051
  "description": "The single source of truth for Pancakeswap chain-related information",
  "main": "dist/index.js",
  "typings": "dist/index.d.ts",
  "module": "dist/index.mjs",
  "files": [
    "dist"
  ],
  "repository": {
    "type": "git",
    "url": "https://github.com/pancakeswap/pancake-frontend.git",
    "directory": "packages/chains"
  },
  "keywords": [
    "pancakeswap",
    "chain"
  ],
  "exports": {
    ".": {
      "types": "./dist/index.d.ts",
      "import": "./dist/index.mjs",
      "require": "./dist/index.js"
    },
    "./package.json": "./package.json"
  },
  "scripts": {
    "build": "tsup",
    "dev": "tsup --watch",
    "test": "vitest --run --globals",
    "prepublishOnly": "pnpm run build",
    "clean": "rm -rf .turbo && rm -rf node_modules && rm -rf dist"
  },
  "engines": {
    "node": ">=10"
  },
  "devDependencies": {
    "tsup": "^6.7.0"
  }
}<|MERGE_RESOLUTION|>--- conflicted
+++ resolved
@@ -1,11 +1,7 @@
 {
   "name": "@pancakeswap/chains",
   "license": "MIT",
-<<<<<<< HEAD
-  "version": "0.2.0",
-=======
   "version": "0.3.0",
->>>>>>> 2a684051
   "description": "The single source of truth for Pancakeswap chain-related information",
   "main": "dist/index.js",
   "typings": "dist/index.d.ts",
