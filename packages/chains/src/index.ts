export * from './chainId'
<<<<<<< HEAD
export * from './chainNames'
=======
export * from './chainNames'
export * from './utils'
export * from './subgraphs'
>>>>>>> 2a684051
<|MERGE_RESOLUTION|>--- conflicted
+++ resolved
@@ -1,8 +1,4 @@
 export * from './chainId'
-<<<<<<< HEAD
-export * from './chainNames'
-=======
 export * from './chainNames'
 export * from './utils'
-export * from './subgraphs'
->>>>>>> 2a684051
+export * from './subgraphs'