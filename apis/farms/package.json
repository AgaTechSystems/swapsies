--- conflicted
+++ resolved
@@ -16,11 +16,7 @@
     "itty-router-extras": "^0.4.2",
     "lodash": "^4.17.21",
     "viem": "^1.15.1",
-<<<<<<< HEAD
-    "zod": "^3.21.4"
-=======
     "zod": "^3.22.3"
->>>>>>> 2a684051
   },
   "devDependencies": {
     "@cloudflare/workers-types": "^3.10.0",
