/* eslint-disable @typescript-eslint/no-var-requires */
import BundleAnalyzer from '@next/bundle-analyzer'
import { withWebSecurityHeaders } from '@pancakeswap/next-config/withWebSecurityHeaders'
import smartRouterPkgs from '@pancakeswap/smart-router/package.json' assert { type: 'json' }
import { withSentryConfig } from '@sentry/nextjs'
import { createVanillaExtractPlugin } from '@vanilla-extract/next-plugin'
import { withAxiom } from 'next-axiom'
import path from 'path'
import { fileURLToPath } from 'url'

const __dirname = path.dirname(fileURLToPath(import.meta.url))

const withBundleAnalyzer = BundleAnalyzer({
  enabled: process.env.ANALYZE === 'true',
})

const withVanillaExtract = createVanillaExtractPlugin()

const sentryWebpackPluginOptions =
  process.env.VERCEL_ENV === 'production'
    ? {
        // Additional config options for the Sentry Webpack plugin. Keep in mind that
        // the following options are set automatically, and overriding them is not
        // recommended:
        //   release, url, org, project, authToken, configFile, stripPrefix,
        //   urlPrefix, include, ignore
        silent: false, // Logging when deploying to check if there is any problem
        validate: true,
        hideSourceMaps: false,
        // https://github.com/getsentry/sentry-webpack-plugin#options.
      }
    : {
        hideSourceMaps: false,
        silent: true, // Suppresses all logs
        dryRun: !process.env.SENTRY_AUTH_TOKEN,
      }

const workerDeps = Object.keys(smartRouterPkgs.dependencies)
  .map((d) => d.replace('@pancakeswap/', 'packages/'))
  .concat(['/packages/smart-router/', '/packages/swap-sdk/', '/packages/token-lists/'])

/** @type {import('next').NextConfig} */
const config = {
  typescript: {
    tsconfigPath: 'tsconfig.build.json',
  },
  compiler: {
    styledComponents: true,
  },
  experimental: {
    scrollRestoration: true,
    outputFileTracingRoot: path.join(__dirname, '../../'),
    outputFileTracingExcludes: {
      '*': [],
    },
  },
  transpilePackages: [
    '@pancakeswap/farms',
    '@pancakeswap/position-managers',
    '@pancakeswap/localization',
    '@pancakeswap/hooks',
    '@pancakeswap/utils',
    '@pancakeswap/widgets-internal',
<<<<<<< HEAD
    '@pancakeswap/universal-router-sdk',
    '@pancakeswap/permit2-sdk'

=======
    '@pancakeswap/ifos',
    '@pancakeswap/gauges',
>>>>>>> 20e76b05
  ],
  reactStrictMode: true,
  swcMinify: true,
  images: {
    contentDispositionType: 'attachment',
    remotePatterns: [
      {
        protocol: 'https',
        hostname: 'static-nft.pancakeswap.com',
        pathname: '/mainnet/**',
      },
    ],
  },
  async rewrites() {
    return [
      {
        source: '/info/token/:address',
        destination: '/info/tokens/:address',
      },
      {
        source: '/info/pool/:address',
        destination: '/info/pools/:address',
      },
    ]
  },
  async headers() {
    return [
      {
        source: '/favicon.ico',
        headers: [
          {
            key: 'Cache-Control',
            value: 'public, immutable, max-age=31536000',
          },
        ],
      },
      {
        source: '/logo.png',
        headers: [
          {
            key: 'Cache-Control',
            value: 'public, immutable, max-age=31536000',
          },
        ],
      },
      {
        source: '/images/:all*',
        headers: [
          {
            key: 'Cache-Control',
            value: 'public, immutable, max-age=31536000',
          },
        ],
      },
      {
        source: '/images/tokens/:all*',
        headers: [
          {
            key: 'Cache-Control',
            value: 'public, immutable, max-age=604800',
          },
        ],
      },
    ]
  },
  async redirects() {
    return [
      {
        source: '/send',
        destination: '/swap',
        permanent: true,
      },
      {
        source: '/swap/:outputCurrency',
        destination: '/swap?outputCurrency=:outputCurrency',
        permanent: true,
      },
      {
        source: '/create/:currency*',
        destination: '/add/:currency*',
        permanent: true,
      },
      {
        source: '/farms/archived',
        destination: '/farms/history',
        permanent: true,
      },
      {
        source: '/pool',
        destination: '/liquidity',
        permanent: true,
      },
      {
        source: '/staking',
        destination: '/pools',
        permanent: true,
      },
      {
        source: '/syrup',
        destination: '/pools',
        permanent: true,
      },
      {
        source: '/collectibles',
        destination: '/nfts',
        permanent: true,
      },
      {
        source: '/info/pools',
        destination: '/info/pairs',
        permanent: true,
      },
      {
        source: '/info/pools/:address',
        destination: '/info/pairs/:address',
        permanent: true,
      },
      {
        source: '/api/v3/:chainId/farms/liquidity/:address',
        destination: 'https://farms-api.pancakeswap.com/v3/:chainId/liquidity/:address',
        permanent: false,
      },
      {
        source: '/images/tokens/:address',
        destination: 'https://tokens.pancakeswap.finance/images/:address',
        permanent: false,
      },
    ]
  },
  webpack: (webpackConfig, { webpack, isServer }) => {
    // tree shake sentry tracing
    webpackConfig.plugins.push(
      new webpack.DefinePlugin({
        __SENTRY_DEBUG__: false,
        __SENTRY_TRACING__: false,
      }),
    )
    if (!isServer && webpackConfig.optimization.splitChunks) {
      // webpack doesn't understand worker deps on quote worker, so we need to manually add them
      // https://github.com/webpack/webpack/issues/16895
      // eslint-disable-next-line no-param-reassign
      webpackConfig.optimization.splitChunks.cacheGroups.workerChunks = {
        chunks: 'all',
        test(module) {
          const resource = module.nameForCondition?.() ?? ''
          return resource ? workerDeps.some((d) => resource.includes(d)) : false
        },
        priority: 31,
        name: 'worker-chunks',
        reuseExistingChunk: true,
      }
    }
    return webpackConfig
  },
}

export default withBundleAnalyzer(
  withVanillaExtract(withSentryConfig(withAxiom(withWebSecurityHeaders(config)), sentryWebpackPluginOptions)),
)<|MERGE_RESOLUTION|>--- conflicted
+++ resolved
@@ -61,14 +61,10 @@
     '@pancakeswap/hooks',
     '@pancakeswap/utils',
     '@pancakeswap/widgets-internal',
-<<<<<<< HEAD
     '@pancakeswap/universal-router-sdk',
-    '@pancakeswap/permit2-sdk'
-
-=======
+    '@pancakeswap/permit2-sdk',
     '@pancakeswap/ifos',
     '@pancakeswap/gauges',
->>>>>>> 20e76b05
   ],
   reactStrictMode: true,
   swcMinify: true,
