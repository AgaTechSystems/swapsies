import { useCallback, useMemo } from 'react'
import { useSelector } from 'react-redux'
import { Order } from '@gelatonetwork/limit-orders-lib'
import { AppState, useAppDispatch } from 'state'
import pickBy from 'lodash/pickBy'
import mapValues from 'lodash/mapValues'
import keyBy from 'lodash/keyBy'
import orderBy from 'lodash/orderBy'
import omitBy from 'lodash/omitBy'
import isEmpty from 'lodash/isEmpty'
import { useAccount } from 'wagmi'

import { useActiveChainId } from 'hooks/useActiveChainId'
import { FeeAmount } from '@pancakeswap/v3-sdk'
import { Hash } from 'viem'

import useAccountActiveChain from 'hooks/useAccountActiveChain'
import { Token } from '@pancakeswap/swap-sdk-core'
import { TransactionDetails } from './reducer'
import {
  addTransaction,
  TransactionType,
  NonBscFarmTransactionType,
  FarmTransactionStatus,
  NonBscFarmStepType,
} from './actions'

// helper that can take a ethers library transaction response and add it to the list of transactions
export function useTransactionAdder(): (
  response: { hash: Hash | string } | { transactionHash: Hash | string },
  customData?: {
    summary?: string
<<<<<<< HEAD
    translatableSummary?: { text: string; data?: Record<string, string | number> }
    approval?: { tokenAddress: string; spender: string; amount: string }
=======
    translatableSummary?: { text: string; data?: Record<string, string | number | undefined> }
    approval?: { tokenAddress: string; spender: string }
>>>>>>> 20e76b05
    claim?: { recipient: string }
    type?: TransactionType
    order?: Order
    nonBscFarm?: NonBscFarmTransactionType
    // add/remove pool
    baseCurrencyId?: string
    quoteCurrencyId?: string
    expectedAmountBaseRaw?: string
    expectedAmountQuoteRaw?: string
    feeAmount?: FeeAmount
    createPool?: boolean
    // fee collect
    currencyId0?: string
    currencyId1?: string
    expectedCurrencyOwed0?: string
    expectedCurrencyOwed1?: string
  },
) => void {
  const { account, chainId } = useAccountActiveChain()
  const dispatch = useAppDispatch()

  return useCallback(
    (
      response,
      {
        summary,
        translatableSummary,
        approval,
        claim,
        type,
        order,
        nonBscFarm,
      }: {
        summary?: string
        translatableSummary?: { text: string; data?: Record<string, string | number | undefined> }
        claim?: { recipient: string }
        approval?: { tokenAddress: string; spender: string }
        type?: TransactionType
        order?: Order
        nonBscFarm?: NonBscFarmTransactionType
      } = {},
    ) => {
      if (!account) return
      if (!chainId) return

      let hash: Hash | string | undefined

      if ('hash' in response) {
        // eslint-disable-next-line prefer-destructuring
        hash = response.hash
      } else if ('transactionHash' in response) {
        hash = response.transactionHash
      }

      if (!hash) {
        throw Error('No transaction hash found.')
      }
      dispatch(
        addTransaction({
          hash,
          from: account,
          chainId,
          approval,
          summary,
          translatableSummary,
          claim,
          type,
          order,
          nonBscFarm,
        }),
      )
    },
    [dispatch, chainId, account],
  )
}

// returns all the transactions
export function useAllTransactions(): { [chainId: number]: { [txHash: string]: TransactionDetails } } {
  const { address: account } = useAccount()

  const state: {
    [chainId: number]: {
      [txHash: string]: TransactionDetails
    }
  } = useSelector<AppState, AppState['transactions']>((s) => s.transactions)

  return useMemo(() => {
    return mapValues(state, (transactions) =>
      pickBy(transactions, (transactionDetails) => transactionDetails.from.toLowerCase() === account?.toLowerCase()),
    )
  }, [account, state])
}

export function useAllSortedRecentTransactions(): { [chainId: number]: { [txHash: string]: TransactionDetails } } {
  const allTransactions = useAllTransactions()
  return useMemo(() => {
    return omitBy(
      mapValues(allTransactions, (transactions) =>
        keyBy(
          orderBy(
            pickBy(transactions, (trxDetails) => isTransactionRecent(trxDetails)),
            ['addedTime'],
            'desc',
          ),
          'hash',
        ),
      ),
      isEmpty,
    )
  }, [allTransactions])
}

// returns all the transactions for the current chain
export function useAllActiveChainTransactions(): { [txHash: string]: TransactionDetails } {
  const { chainId } = useActiveChainId()

  return useAllChainTransactions(chainId)
}

export function useAllChainTransactions(chainId?: number): { [txHash: string]: TransactionDetails } {
  const { address: account } = useAccount()

  const state = useSelector<AppState, AppState['transactions']>((s) => s.transactions)

  return useMemo(() => {
    if (chainId && state[chainId]) {
      return pickBy(
        state[chainId],
        (transactionDetails) => transactionDetails.from.toLowerCase() === account?.toLowerCase(),
      )
    }
    return {}
  }, [account, chainId, state])
}

export function useIsTransactionPending(transactionHash?: string): boolean {
  const transactions = useAllActiveChainTransactions()

  if (!transactionHash || !transactions[transactionHash]) return false

  return !transactions[transactionHash].receipt
}

/**
 * Returns whether a transaction happened in the last day (86400 seconds * 1000 milliseconds / second)
 * @param tx to check for recency
 */
export function isTransactionRecent(tx: TransactionDetails): boolean {
  return Date.now() - tx.addedTime < 86_400_000
}

// returns whether a token has a pending approval transaction
export function useHasPendingApproval(tokenAddress: string | undefined, spender: string | undefined): boolean {
  const allTransactions = useAllActiveChainTransactions()
  return useMemo(
    () =>
      typeof tokenAddress === 'string' &&
      typeof spender === 'string' &&
      Object.keys(allTransactions).some((hash) => {
        const tx = allTransactions[hash]
        if (!tx) return false
        if (tx.receipt) {
          return false
        }
        const { approval } = tx
        if (!approval) return false
        return approval.spender === spender && approval.tokenAddress === tokenAddress && isTransactionRecent(tx)
      }),
    [allTransactions, spender, tokenAddress],
  )
}

export function useHasPendingRevocation(token?: Token, spender?: string) {
  const allTransactions = useAllActiveChainTransactions()
  const pendingApprovals = useMemo(() => {
    if (typeof token?.address !== 'string' || typeof spender !== 'string') {
      return undefined
    }
    // eslint-disable-next-line guard-for-in
    for (const txHash in allTransactions) {
      const tx = allTransactions[txHash]
      if (!tx || tx.receipt || tx.type === 'approve' || !tx.approval) continue
      if (tx.approval.spender === spender && tx.approval.tokenAddress === token.address && isTransactionRecent(tx)) {
        return BigInt(tx.approval.amount)
      }
    }
    return undefined
  }, [allTransactions, spender, token?.address])
  return pendingApprovals === 0n ?? false
}

// we want the latest one to come first, so return negative if a is after b
function newTransactionsFirst(a: TransactionDetails, b: TransactionDetails) {
  return b.addedTime - a.addedTime
}

// calculate pending transactions
interface NonBscPendingData {
  txid?: string
  lpAddress?: string
  type?: NonBscFarmStepType
}
export function usePendingTransactions(): {
  hasPendingTransactions: boolean
  pendingNumber: number
  nonBscFarmPendingList: NonBscPendingData[]
} {
  const allTransactions = useAllTransactions()
  const sortedRecentTransactions = useMemo(() => {
    const txs = Object.values(allTransactions).flatMap((trxObjects) => Object.values(trxObjects))
    return txs.filter(isTransactionRecent).sort(newTransactionsFirst)
  }, [allTransactions])

  const pending = sortedRecentTransactions
    .filter((tx) => !tx.receipt || tx?.nonBscFarm?.status === FarmTransactionStatus.PENDING)
    .map((tx) => tx.hash)
  const hasPendingTransactions = !!pending.length

  const nonBscFarmPendingList = sortedRecentTransactions
    .filter((tx) => pending.includes(tx.hash) && !!tx.nonBscFarm)
    .map((tx) => ({ txid: tx?.hash, lpAddress: tx?.nonBscFarm?.lpAddress, type: tx?.nonBscFarm?.type }))

  return {
    hasPendingTransactions,
    nonBscFarmPendingList,
    pendingNumber: pending.length,
  }
}

export function useNonBscFarmPendingTransaction(lpAddress: string): NonBscPendingData[] {
  const { nonBscFarmPendingList } = usePendingTransactions()
  return useMemo(() => {
    return nonBscFarmPendingList.filter((tx) => tx?.lpAddress?.toLocaleLowerCase() === lpAddress.toLocaleLowerCase())
  }, [lpAddress, nonBscFarmPendingList])
}<|MERGE_RESOLUTION|>--- conflicted
+++ resolved
@@ -1,42 +1,37 @@
+import { Order } from '@gelatonetwork/limit-orders-lib'
+import isEmpty from 'lodash/isEmpty'
+import keyBy from 'lodash/keyBy'
+import mapValues from 'lodash/mapValues'
+import omitBy from 'lodash/omitBy'
+import orderBy from 'lodash/orderBy'
+import pickBy from 'lodash/pickBy'
 import { useCallback, useMemo } from 'react'
 import { useSelector } from 'react-redux'
-import { Order } from '@gelatonetwork/limit-orders-lib'
 import { AppState, useAppDispatch } from 'state'
-import pickBy from 'lodash/pickBy'
-import mapValues from 'lodash/mapValues'
-import keyBy from 'lodash/keyBy'
-import orderBy from 'lodash/orderBy'
-import omitBy from 'lodash/omitBy'
-import isEmpty from 'lodash/isEmpty'
 import { useAccount } from 'wagmi'
 
+import { FeeAmount } from '@pancakeswap/v3-sdk'
 import { useActiveChainId } from 'hooks/useActiveChainId'
-import { FeeAmount } from '@pancakeswap/v3-sdk'
 import { Hash } from 'viem'
 
+import { Token } from '@pancakeswap/swap-sdk-core'
 import useAccountActiveChain from 'hooks/useAccountActiveChain'
-import { Token } from '@pancakeswap/swap-sdk-core'
-import { TransactionDetails } from './reducer'
 import {
-  addTransaction,
-  TransactionType,
-  NonBscFarmTransactionType,
   FarmTransactionStatus,
   NonBscFarmStepType,
+  NonBscFarmTransactionType,
+  TransactionType,
+  addTransaction,
 } from './actions'
+import { TransactionDetails } from './reducer'
 
 // helper that can take a ethers library transaction response and add it to the list of transactions
 export function useTransactionAdder(): (
   response: { hash: Hash | string } | { transactionHash: Hash | string },
   customData?: {
     summary?: string
-<<<<<<< HEAD
-    translatableSummary?: { text: string; data?: Record<string, string | number> }
+    translatableSummary?: { text: string; data?: Record<string, string | number | undefined> }
     approval?: { tokenAddress: string; spender: string; amount: string }
-=======
-    translatableSummary?: { text: string; data?: Record<string, string | number | undefined> }
-    approval?: { tokenAddress: string; spender: string }
->>>>>>> 20e76b05
     claim?: { recipient: string }
     type?: TransactionType
     order?: Order
