--- conflicted
+++ resolved
@@ -15,16 +15,7 @@
   WaitForTransactionReceiptTimeoutError,
 } from 'viem'
 import { retry, RetryableError } from 'state/multicall/retry'
-<<<<<<< HEAD
-// import { useWalletConnectPushClient } from 'contexts/PushClientContext'
-import { BuilderNames } from 'views/Notifications/types'
-import useSendPushNotification from 'views/Notifications/components/hooks/sendPushNotification'
-import { supportedNotifyTxTypes } from 'views/Notifications/constants'
-import { useAppDispatch } from '../index'
-// import { useAppDispatch } from 'state'
-=======
 import { useAppDispatch } from 'state'
->>>>>>> 92f0da05
 import {
   finalizeTransaction,
   FarmTransactionStatus,
