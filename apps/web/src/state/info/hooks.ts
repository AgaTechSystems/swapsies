import dayjs from 'dayjs'
import duration from 'dayjs/plugin/duration'
import { useRouter } from 'next/router'
import { useCallback, useEffect, useMemo, useState } from 'react'

import BigNumber from 'bignumber.js'
import fetchPoolChartData from 'state/info/queries/pools/chartData'
import { fetchAllPoolData, fetchAllPoolDataWithAddress } from 'state/info/queries/pools/poolData'
import fetchPoolTransactions from 'state/info/queries/pools/transactions'
import { fetchGlobalChartData } from 'state/info/queries/protocol/chart'
import { fetchProtocolData } from 'state/info/queries/protocol/overview'
import fetchTopTransactions from 'state/info/queries/protocol/transactions'
import fetchTokenChartData from 'state/info/queries/tokens/chartData'
import fetchPoolsForToken from 'state/info/queries/tokens/poolsForToken'
import fetchTokenPriceData from 'state/info/queries/tokens/priceData'
import { fetchAllTokenData, fetchAllTokenDataByAddresses } from 'state/info/queries/tokens/tokenData'
import fetchTokenTransactions from 'state/info/queries/tokens/transactions'
import { Block, Transaction } from 'state/info/types'
import { SWRConfiguration } from 'swr'
import useSWRImmutable from 'swr/immutable'
import { getAprsForStableFarm } from 'utils/getAprsForStableFarm'
import { getDeltaTimestamps } from 'utils/getDeltaTimestamps'
import { useBlockFromTimeStampSWR } from 'views/Info/hooks/useBlocksFromTimestamps'
import { MultiChainName, MultiChainNameExtend, checkIsStableSwap, multiChainId } from './constant'
import { ChartEntry, PoolData, PriceChartEntry, ProtocolData, TokenData } from './types'

dayjs.extend(duration)

// Protocol hooks

const refreshIntervalForInfo = 15000 // 15s
const SWR_SETTINGS_WITHOUT_REFETCH = {
  errorRetryCount: 3,
  errorRetryInterval: 3000,
}
const SWR_SETTINGS: SWRConfiguration = {
  refreshInterval: refreshIntervalForInfo,
  keepPreviousData: true,
  ...SWR_SETTINGS_WITHOUT_REFETCH,
}

export const useProtocolDataSWR = (): ProtocolData | undefined => {
  const chainName = useChainNameByQuery()
  const [t24, t48] = getDeltaTimestamps()
  const { blocks } = useBlockFromTimeStampSWR([t24, t48])
  const [block24, block48] = blocks ?? []
  const type = checkIsStableSwap() ? 'stableSwap' : 'swap'
  const { data: protocolData } = useSWRImmutable(
    chainName && block24 && block48 ? [`info/protocol/updateProtocolData/${type}`, chainName] : null,
    () => fetchProtocolData(chainName, block24, block48),
    SWR_SETTINGS_WITHOUT_REFETCH,
  )

  return protocolData ?? undefined
}

export const useProtocolChartDataSWR = (): ChartEntry[] | undefined => {
  const chainName = useChainNameByQuery()
  const type = checkIsStableSwap() ? 'stableSwap' : 'swap'
  const { data: chartData } = useSWRImmutable(
    [`info/protocol/updateProtocolChartData/${type}`, chainName],
    () => fetchGlobalChartData(chainName),
    SWR_SETTINGS_WITHOUT_REFETCH,
  )
  return chartData ?? undefined
}

export const useProtocolTransactionsSWR = (): Transaction[] | undefined => {
  const chainName = useChainNameByQuery()
  const type = checkIsStableSwap() ? 'stableSwap' : 'swap'
  const { data: transactions } = useSWRImmutable(
    [`info/protocol/updateProtocolTransactionsData/${type}`, chainName],
    () => fetchTopTransactions(chainName),
    SWR_SETTINGS, // update latest Transactions per 15s
  )
  return transactions ?? undefined
}

export const useAllPoolDataSWR = () => {
  const chainName = useChainNameByQuery()
  const [t24h, t48h, t7d, t14d] = getDeltaTimestamps()
  const { blocks } = useBlockFromTimeStampSWR([t24h, t48h, t7d, t14d])
  const type = checkIsStableSwap() ? 'stableSwap' : 'swap'
  const { data } = useSWRImmutable(
    blocks && chainName && [`info/pools/data/${type}`, chainName],
    () => fetchAllPoolData(blocks ?? [], chainName),
    SWR_SETTINGS_WITHOUT_REFETCH,
  )
  return useMemo(() => {
    return data ?? {}
  }, [data])
}

export const usePoolDatasSWR = (poolAddresses: string[]): (PoolData | undefined)[] => {
  const name = poolAddresses.join('')
  const chainName = useChainNameByQuery()
  const [t24h, t48h, t7d, t14d] = getDeltaTimestamps()
  const { blocks } = useBlockFromTimeStampSWR([t24h, t48h, t7d, t14d])
  const type = checkIsStableSwap() ? 'stableSwap' : 'swap'
  const { data } = useSWRImmutable(
    blocks && chainName && [`info/pool/data/${name}/${type}`, chainName],
    () => fetchAllPoolDataWithAddress(blocks ?? [], chainName, poolAddresses),
    SWR_SETTINGS,
  )

  return useMemo(() => {
    return poolAddresses
      .map((address) => {
        return data?.[address]?.data
      })
      .filter((pool) => pool)
  }, [data, poolAddresses])
}

export const usePoolChartDataSWR = (address: string): ChartEntry[] | undefined => {
  const chainName = useChainNameByQuery()
  const type = checkIsStableSwap() ? 'stableSwap' : 'swap'
  const { data } = useSWRImmutable(
    [`info/pool/chartData/${address}/${type}`, chainName],
    () => fetchPoolChartData(chainName, address),
    SWR_SETTINGS_WITHOUT_REFETCH,
  )
  return data?.data ?? undefined
}

export const usePoolTransactionsSWR = (address: string): Transaction[] | undefined => {
  const chainName = useChainNameByQuery()
  const type = checkIsStableSwap() ? 'stableSwap' : 'swap'
  const { data } = useSWRImmutable(
    [`info/pool/transactionsData/${address}/${type}`, chainName],
    () => fetchPoolTransactions(chainName, address),
    SWR_SETTINGS,
  )
  return data?.data ?? undefined
}

// Tokens hooks

export const useAllTokenHighLight = ({
  enable,
  targetChainName,
}: {
  enable?: boolean
  targetChainName?: MultiChainNameExtend
}): TokenData[] => {
  const chainNameByQuery = useChainNameByQuery()
  const chainName = targetChainName ?? chainNameByQuery
  const [t24h, t48h, t7d, t14d] = getDeltaTimestamps()
  const { blocks } = useBlockFromTimeStampSWR([t24h, t48h, t7d, t14d], undefined, undefined, chainName)
  const type = checkIsStableSwap() ? 'stableSwap' : 'swap'
  const { data, isLoading } = useSWRImmutable(
<<<<<<< HEAD
    blocks && chainName && [`info/token/data/${type}`, chainName],
=======
    enable && blocks && chainName && [`info/token/data/${type}`, chainName],
>>>>>>> 2a684051
    () => fetchAllTokenData(chainName, blocks ?? []),
    SWR_SETTINGS_WITHOUT_REFETCH,
  )

  const tokensWithData = useMemo(() => {
    return data
      ? Object.keys(data)
          .map((k) => {
            return data?.[k]?.data
          })
          .filter((d) => d && d.exists)
      : []
  }, [data])
  return useMemo(() => {
    return isLoading ? [] : tokensWithData ?? []
  }, [isLoading, tokensWithData])
}

export const useAllTokenDataSWR = (): {
  [address: string]: { data?: TokenData }
} => {
  const chainName = useChainNameByQuery()
  const [t24h, t48h, t7d, t14d] = getDeltaTimestamps()
  const { blocks } = useBlockFromTimeStampSWR([t24h, t48h, t7d, t14d])
  const type = checkIsStableSwap() ? 'stableSwap' : 'swap'
  const { data } = useSWRImmutable(
    blocks && chainName && [`info/token/data/${type}`, chainName],
    () => fetchAllTokenData(chainName, blocks ?? []),
    SWR_SETTINGS_WITHOUT_REFETCH,
  )
  return data ?? {}
}

const graphPerPage = 50

const fetcher = (addresses: string[], chainName: MultiChainName, blocks: Block[]) => {
  const times = Math.ceil(addresses.length / graphPerPage)
  const addressGroup: Array<string[]> = []
  for (let i = 0; i < times; i++) {
    addressGroup.push(addresses.slice(i * graphPerPage, (i + 1) * graphPerPage))
  }
  return Promise.all(addressGroup.map((d) => fetchAllTokenDataByAddresses(chainName, blocks, d)))
}

export const useTokenDatasSWR = (addresses?: string[], withSettings = true): TokenData[] | undefined => {
  const name = addresses?.join('')
  const chainName = useChainNameByQuery()
  const [t24h, t48h, t7d, t14d] = getDeltaTimestamps()
  const { blocks } = useBlockFromTimeStampSWR([t24h, t48h, t7d, t14d])
  const type = checkIsStableSwap() ? 'stableSwap' : 'swap'
  const { data, isLoading } = useSWRImmutable(
    blocks && chainName && [`info/token/data/${name}/${type}`, chainName],
    () => fetcher(addresses || [], chainName, blocks ?? []),
    withSettings ? SWR_SETTINGS : SWR_SETTINGS_WITHOUT_REFETCH,
  )
  const allData = useMemo(() => {
    return data && data.length > 0
      ? data.reduce((a, b) => {
          return { ...a, ...b }
        }, {})
      : {}
  }, [data])

  const tokensWithData = useMemo(() => {
    if (!addresses && allData) {
      return undefined
    }
    return addresses?.map((a) => allData?.[a]?.data)?.filter((d) => d && d.exists)
  }, [addresses, allData])

  return useMemo(() => {
    return isLoading ? [] : tokensWithData ?? undefined
  }, [isLoading, tokensWithData])
}

export const useTokenDataSWR = (address: string | undefined): TokenData | undefined => {
  const allTokenData = useTokenDatasSWR([address ?? ''])
  return allTokenData?.find((d) => d.address === address) ?? undefined
}

export const usePoolsForTokenSWR = (address: string): string[] | undefined => {
  const chainName = useChainNameByQuery()
  const type = checkIsStableSwap() ? 'stableSwap' : 'swap'
  const { data } = useSWRImmutable(
    [`info/token/poolAddress/${address}/${type}`, chainName],
    () => fetchPoolsForToken(chainName, address),
    SWR_SETTINGS_WITHOUT_REFETCH,
  )

  return data?.addresses ?? undefined
}

export const useTokenChartDataSWR = (address: string): ChartEntry[] | undefined => {
  const chainName = useChainNameByQuery()
  const type = checkIsStableSwap() ? 'stableSwap' : 'swap'
  const { data } = useSWRImmutable(
    address && chainName && [`info/token/chartData/${address}/${type}`, chainName],
    () => fetchTokenChartData(chainName, address),
    SWR_SETTINGS,
  )

  return data?.data ?? undefined
}

export const useTokenPriceDataSWR = (
  address: string,
  interval: number,
  timeWindow: duration.Duration,
): PriceChartEntry[] | undefined => {
  const startTimestamp = dayjs().subtract(timeWindow).startOf('hours').unix()
  const chainName = useChainNameByQuery()
  const type = checkIsStableSwap() ? 'stableSwap' : 'swap'
  const { data } = useSWRImmutable(
    [`info/token/priceData/${address}/${type}`, chainName],
    () => fetchTokenPriceData(chainName, address, interval, startTimestamp),
    SWR_SETTINGS,
  )
  return data?.data ?? undefined
}

export const useTokenTransactionsSWR = (address: string): Transaction[] | undefined => {
  const chainName = useChainNameByQuery()
  const type = checkIsStableSwap() ? 'stableSwap' : 'swap'
  const { data } = useSWRImmutable(
    [`info/token/transactionsData/${address}/${type}`, chainName],
    () => fetchTokenTransactions(chainName, address),
    SWR_SETTINGS,
  )
  return data?.data ?? undefined
}

export const useGetChainName = () => {
  const { pathname, query } = useRouter()

  const getChain = useCallback(() => {
    if (pathname.includes('eth') || query.chain === 'eth') return 'ETH'
    return 'BSC'
  }, [pathname, query])
  const [name, setName] = useState<MultiChainName | null>(() => getChain())
  const result = useMemo(() => name, [name])

  useEffect(() => {
    setName(getChain())
  }, [getChain])

  return result
}

export const useChainNameByQuery = (): MultiChainName => {
  const { query } = useRouter()
  const chainName = useMemo(() => {
    switch (query?.chainName) {
      case 'eth':
        return 'ETH'
      case 'polygon-zkevm':
        return 'POLYGON_ZKEVM'
      case 'zksync':
        return 'ZKSYNC'
      case 'arb':
        return 'ARB'
      case 'linea':
        return 'LINEA'
      case 'base':
        return 'BASE'
      case 'opbnb':
        return 'OPBNB'
      default:
        return 'BSC'
    }
  }, [query])
  return chainName
}

export const useChainIdByQuery = () => {
  const chainName = useChainNameByQuery()
  const chainId = useMemo(() => {
    return multiChainId[chainName]
  }, [chainName])
  return chainId
}

const stableSwapAPRWithAddressesFetcher = async (addresses: string[]) => {
  return Promise.all(addresses.map((d) => getAprsForStableFarm(d)))
}

export const useStableSwapTopPoolsAPR = (addresses: string[]): Record<string, number> => {
  const isStableSwap = checkIsStableSwap()
  const chainName = useChainNameByQuery()
  const { data } = useSWRImmutable<BigNumber[]>(
    isStableSwap && addresses?.length > 0 && [`info/pool/stableAPRs/Addresses/`, chainName],
    () => stableSwapAPRWithAddressesFetcher(addresses),
    SWR_SETTINGS_WITHOUT_REFETCH,
  )
  const addressWithAPR = useMemo(() => {
    const result: Record<string, number> = {}
    data?.forEach((d, index) => {
      result[addresses[index]] = d?.toNumber()
    })
    return result
  }, [addresses, data])
  return useMemo(() => {
    return isStableSwap ? addressWithAPR : {}
  }, [isStableSwap, addressWithAPR])
}

export const useMultiChainPath = () => {
  const router = useRouter()
  const { chainName } = router.query
  return chainName ? `/${chainName}` : ''
}

export const useStableSwapPath = () => {
  return checkIsStableSwap() ? '?type=stableSwap' : ''
}<|MERGE_RESOLUTION|>--- conflicted
+++ resolved
@@ -149,11 +149,7 @@
   const { blocks } = useBlockFromTimeStampSWR([t24h, t48h, t7d, t14d], undefined, undefined, chainName)
   const type = checkIsStableSwap() ? 'stableSwap' : 'swap'
   const { data, isLoading } = useSWRImmutable(
-<<<<<<< HEAD
-    blocks && chainName && [`info/token/data/${type}`, chainName],
-=======
     enable && blocks && chainName && [`info/token/data/${type}`, chainName],
->>>>>>> 2a684051
     () => fetchAllTokenData(chainName, blocks ?? []),
     SWR_SETTINGS_WITHOUT_REFETCH,
   )
