import { useTranslation } from '@pancakeswap/localization'
import {
  BinanceChainIcon,
  Button,
  ButtonProps,
  CoinbaseWalletIcon,
  MetamaskIcon,
  OperaIcon,
  TokenPocketIcon,
  TrustWalletIcon,
} from '@pancakeswap/uikit'
import { useAccount } from 'wagmi'
import { canRegisterToken } from '../../utils/wallet'
import { BAD_SRCS } from '../Logo/constants'

export enum AddToWalletTextOptions {
  NO_TEXT,
  TEXT,
  TEXT_WITH_ASSET,
}

export interface AddToWalletButtonProps {
  tokenAddress?: string
  tokenSymbol?: string
  tokenDecimals?: number
  tokenLogo?: string
  textOptions?: AddToWalletTextOptions
  marginTextBetweenLogo?: string
}

const Icons = {
  // TODO: Brave
  Binance: BinanceChainIcon,
  'Coinbase Wallet': CoinbaseWalletIcon,
  Opera: OperaIcon,
  TokenPocket: TokenPocketIcon,
  'Trust Wallet': TrustWalletIcon,
  MetaMask: MetamaskIcon,
}

const getWalletText = (textOptions: AddToWalletTextOptions, tokenSymbol: string | undefined, t: any) => {
  return (
    textOptions !== AddToWalletTextOptions.NO_TEXT &&
    (textOptions === AddToWalletTextOptions.TEXT
      ? t('Add to Wallet')
      : t('Add %asset% to Wallet', { asset: tokenSymbol }))
  )
}

const getWalletIcon = (marginTextBetweenLogo: string, name?: string) => {
  const iconProps = {
    width: '16px',
    ...(marginTextBetweenLogo && { ml: marginTextBetweenLogo }),
  }
  if (name && Icons[name]) {
    const Icon = Icons[name]
    return <Icon {...iconProps} />
  }
  if (window?.ethereum?.isTrust) {
    return <TrustWalletIcon {...iconProps} />
  }
  if (window?.ethereum?.isCoinbaseWallet) {
    return <CoinbaseWalletIcon {...iconProps} />
  }
  if (window?.ethereum?.isTokenPocket) {
    return <TokenPocketIcon {...iconProps} />
  }
  if (window?.ethereum?.isMetaMask) {
    return <MetamaskIcon {...iconProps} />
  }
  return <MetamaskIcon {...iconProps} />
}

const AddToWalletButton: React.FC<AddToWalletButtonProps & ButtonProps> = ({
  tokenAddress,
  tokenSymbol,
  tokenDecimals,
  tokenLogo,
  textOptions = AddToWalletTextOptions.NO_TEXT,
  marginTextBetweenLogo = '0px',
  ...props
}) => {
  const { t } = useTranslation()
  const { connector, isConnected } = useAccount()
  const isCanRegisterToken = canRegisterToken()

  if (connector && connector.name === 'Binance') return null
  if (!(connector && connector.watchAsset && isConnected)) return null
  if (!isCanRegisterToken) return null

  return (
    <Button
      {...props}
      onClick={() => {
        const image = tokenLogo ? (BAD_SRCS[tokenLogo] ? undefined : tokenLogo) : undefined
<<<<<<< HEAD
        if (!tokenAddress || !tokenSymbol || !image) return
=======
        if (!tokenAddress || !tokenSymbol) return
>>>>>>> 2a684051
        connector.watchAsset?.({
          address: tokenAddress,
          symbol: tokenSymbol,
          image,
          // @ts-ignore
          decimals: tokenDecimals,
        })
      }}
    >
      {getWalletText(textOptions, tokenSymbol, t)}
      {getWalletIcon(marginTextBetweenLogo, connector?.name)}
    </Button>
  )
}

export default AddToWalletButton<|MERGE_RESOLUTION|>--- conflicted
+++ resolved
@@ -93,11 +93,7 @@
       {...props}
       onClick={() => {
         const image = tokenLogo ? (BAD_SRCS[tokenLogo] ? undefined : tokenLogo) : undefined
-<<<<<<< HEAD
-        if (!tokenAddress || !tokenSymbol || !image) return
-=======
         if (!tokenAddress || !tokenSymbol) return
->>>>>>> 2a684051
         connector.watchAsset?.({
           address: tokenAddress,
           symbol: tokenSymbol,
