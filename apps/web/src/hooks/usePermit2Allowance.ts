--- conflicted
+++ resolved
@@ -40,23 +40,9 @@
   needsSetupApproval: boolean
   needsPermitSignature: boolean
   allowedAmount: CurrencyAmount<Token>
-<<<<<<< HEAD
 }
 
 export type Allowance = AllowanceLoading | AllowanceAllowed | AllowanceRequired
-=======
-  setSignature: Dispatch<SetStateAction<PermitSignature | undefined>>
-}
-
-export type Allowance =
-  | { state: AllowanceState.LOADING; setSignature: Dispatch<SetStateAction<PermitSignature | undefined>> }
-  | {
-      state: AllowanceState.ALLOWED
-      permitSignature?: PermitSignature
-      setSignature: Dispatch<SetStateAction<PermitSignature | undefined>>
-    }
-  | AllowanceRequired
->>>>>>> ad4acc8a
 
 const AVERAGE_L1_BLOCK_TIME = 12000
 
