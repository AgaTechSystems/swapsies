import { ChainId } from '@pancakeswap/chains'
import {
  arbitrum,
  polygonZkEvm,
  zkSync,
  zkSyncTestnet,
  polygonZkEvmTestnet,
  arbitrumGoerli,
  baseGoerli,
  scrollSepolia,
  base,
} from 'wagmi/chains'
import { getNodeRealUrl } from 'utils/node/nodeReal'
import { getPoktUrl } from 'utils/node/pokt'
import { opbnbTestnet, linea, opbnb } from './chains'

const POLYGON_ZKEVM_NODES = [
  'https://f2562de09abc5efbd21eefa083ff5326.zkevm-rpc.com/',
  getPoktUrl(ChainId.POLYGON_ZKEVM, process.env.NEXT_PUBLIC_POKT_API_KEY) || '',
  ...polygonZkEvm.rpcUrls.public.http,
]

const ARBITRUM_NODES = [
  ...arbitrum.rpcUrls.public.http,
  'https://arbitrum-one.publicnode.com',
  'https://arbitrum.llamarpc.com',
<<<<<<< HEAD
  process.env.NEXT_PUBLIC_QUICK_NODE_ARB_PRODUCTION || '',
  getNodeRealUrlV2(ChainId.ARBITRUM_ONE, process.env.NEXT_PUBLIC_NODE_REAL_API_ETH) || '',
]
=======
  getPoktUrl(ChainId.ARBITRUM_ONE, process.env.NEXT_PUBLIC_POKT_API_KEY) || '',
].filter(Boolean)
>>>>>>> 2a684051

export const SERVER_NODES = {
  [ChainId.BSC]: [
    process.env.NEXT_PUBLIC_NODE_PRODUCTION || '',
<<<<<<< HEAD
=======
    getPoktUrl(ChainId.BSC, process.env.NEXT_PUBLIC_POKT_API_KEY) || '',
>>>>>>> 2a684051
    'https://bsc.publicnode.com',
    'https://binance.llamarpc.com',
    'https://bsc-dataseed1.defibit.io',
    'https://bsc-dataseed1.binance.org',
  ].filter(Boolean),
  [ChainId.BSC_TESTNET]: ['https://data-seed-prebsc-1-s1.binance.org:8545'],
  [ChainId.ETHEREUM]: [
<<<<<<< HEAD
    getNodeRealUrlV2(ChainId.ETHEREUM, process.env.SERVER_NODE_REAL_API_ETH) || '',
=======
    getNodeRealUrl(ChainId.ETHEREUM, process.env.SERVER_NODE_REAL_API_ETH) || '',
    getPoktUrl(ChainId.ETHEREUM, process.env.NEXT_PUBLIC_POKT_API_KEY) || '',
>>>>>>> 2a684051
    'https://ethereum.publicnode.com',
    'https://eth.llamarpc.com',
    'https://cloudflare-eth.com',
  ],
  [ChainId.GOERLI]: [
    getNodeRealUrl(ChainId.GOERLI, process.env.SERVER_NODE_REAL_API_GOERLI) || '',
    'https://eth-goerli.public.blastapi.io',
  ].filter(Boolean),
  [ChainId.ARBITRUM_ONE]: ARBITRUM_NODES,
  [ChainId.ARBITRUM_GOERLI]: arbitrumGoerli.rpcUrls.public.http,
  [ChainId.POLYGON_ZKEVM]: POLYGON_ZKEVM_NODES,
  [ChainId.POLYGON_ZKEVM_TESTNET]: [
    'https://polygon-zkevm-testnet.rpc.thirdweb.com',
    ...polygonZkEvmTestnet.rpcUrls.public.http,
  ],
  [ChainId.ZKSYNC]: [
    ...zkSync.rpcUrls.public.http,
<<<<<<< HEAD
    getNodeRealUrlV2(ChainId.ZKSYNC, process.env.SERVER_NODE_REAL_API_ETH) || '',
=======
    getNodeRealUrl(ChainId.ZKSYNC, process.env.SERVER_NODE_REAL_API_ETH) || '',
>>>>>>> 2a684051
  ],
  [ChainId.ZKSYNC_TESTNET]: zkSyncTestnet.rpcUrls.public.http,
  [ChainId.LINEA]: linea.rpcUrls.public.http,
  [ChainId.LINEA_TESTNET]: [
    'https://rpc.goerli.linea.build',
    'https://linea-testnet.rpc.thirdweb.com',
    'https://consensys-zkevm-goerli-prealpha.infura.io/v3/93e8a17747e34ec0ac9a554c1b403965',
  ],
  [ChainId.OPBNB_TESTNET]: opbnbTestnet.rpcUrls.public.http,
  [ChainId.OPBNB]: [
    ...opbnb.rpcUrls.public.http,
<<<<<<< HEAD
    getNodeRealUrlV2(ChainId.OPBNB, process.env.SERVER_NODE_REAL_API_ETH) || '',
=======
    getNodeRealUrl(ChainId.OPBNB, process.env.SERVER_NODE_REAL_API_ETH) || '',
>>>>>>> 2a684051
  ],
  [ChainId.BASE]: [
    'https://base.publicnode.com',
    getPoktUrl(ChainId.BASE, process.env.NEXT_PUBLIC_POKT_API_KEY) || '',
    // process.env.NEXT_PUBLIC_NODE_REAL_BASE_PRODUCTION,
    ...base.rpcUrls.public.http,
  ],
  [ChainId.BASE_TESTNET]: baseGoerli.rpcUrls.public.http,
  [ChainId.SCROLL_SEPOLIA]: scrollSepolia.rpcUrls.public.http,
} satisfies Record<ChainId, readonly string[]>

export const PUBLIC_NODES = {
  [ChainId.BSC]: [
    process.env.NEXT_PUBLIC_NODE_PRODUCTION || '',
<<<<<<< HEAD
    getNodeRealUrlV2(ChainId.BSC, process.env.NEXT_PUBLIC_NODE_REAL_API_ETH) || '',
=======
    getNodeRealUrl(ChainId.BSC, process.env.NEXT_PUBLIC_NODE_REAL_API_ETH) || '',
    process.env.NEXT_PUBLIC_NODIES_BSC || '',
    getPoktUrl(ChainId.BSC, process.env.NEXT_PUBLIC_POKT_API_KEY) || '',
>>>>>>> 2a684051
    'https://bsc.publicnode.com',
    'https://binance.llamarpc.com',
    'https://bsc-dataseed1.defibit.io',
    'https://bsc-dataseed1.binance.org',
  ].filter(Boolean),
  [ChainId.BSC_TESTNET]: ['https://data-seed-prebsc-1-s1.binance.org:8545'],
  [ChainId.ETHEREUM]: [
<<<<<<< HEAD
    getNodeRealUrlV2(ChainId.ETHEREUM, process.env.NEXT_PUBLIC_NODE_REAL_API_ETH) || '',
=======
    getNodeRealUrl(ChainId.ETHEREUM, process.env.NEXT_PUBLIC_NODE_REAL_API_ETH) || '',
    process.env.NEXT_PUBLIC_NODIES_ETH || '',
    getPoktUrl(ChainId.ETHEREUM, process.env.NEXT_PUBLIC_POKT_API_KEY) || '',
>>>>>>> 2a684051
    'https://ethereum.publicnode.com',
    'https://eth.llamarpc.com',
    'https://cloudflare-eth.com',
  ].filter(Boolean),
  [ChainId.GOERLI]: [
    getNodeRealUrl(ChainId.GOERLI, process.env.NEXT_PUBLIC_NODE_REAL_API_GOERLI) || '',
    'https://eth-goerli.public.blastapi.io',
  ].filter(Boolean),
  [ChainId.ARBITRUM_ONE]: [
    ...ARBITRUM_NODES,
    process.env.NEXT_PUBLIC_NODIES_ARB || '',
    getNodeRealUrl(ChainId.ARBITRUM_ONE, process.env.NEXT_PUBLIC_NODE_REAL_API_ETH) || '',
  ].filter(Boolean),
  [ChainId.ARBITRUM_GOERLI]: arbitrumGoerli.rpcUrls.public.http,
  [ChainId.POLYGON_ZKEVM]: [
    ...POLYGON_ZKEVM_NODES,
    getNodeRealUrl(ChainId.POLYGON_ZKEVM, process.env.NEXT_PUBLIC_NODE_REAL_API_ETH) || '',
  ],
  [ChainId.POLYGON_ZKEVM_TESTNET]: [
    ...polygonZkEvmTestnet.rpcUrls.public.http,
    'https://polygon-zkevm-testnet.rpc.thirdweb.com',
  ],
  [ChainId.ZKSYNC]: [
    ...zkSync.rpcUrls.public.http,
<<<<<<< HEAD
    getNodeRealUrlV2(ChainId.ZKSYNC, process.env.NEXT_PUBLIC_NODE_REAL_API_ETH) || '',
=======
    getNodeRealUrl(ChainId.ZKSYNC, process.env.NEXT_PUBLIC_NODE_REAL_API_ETH) || '',
>>>>>>> 2a684051
  ],
  [ChainId.ZKSYNC_TESTNET]: zkSyncTestnet.rpcUrls.public.http,
  [ChainId.LINEA]: linea.rpcUrls.public.http,
  [ChainId.LINEA_TESTNET]: [
    'https://rpc.goerli.linea.build',
    'https://linea-testnet.rpc.thirdweb.com',
    'https://consensys-zkevm-goerli-prealpha.infura.io/v3/93e8a17747e34ec0ac9a554c1b403965',
  ],
  [ChainId.OPBNB_TESTNET]: opbnbTestnet.rpcUrls.public.http,
  [ChainId.OPBNB]: [
    ...opbnb.rpcUrls.public.http,
<<<<<<< HEAD
    getNodeRealUrlV2(ChainId.OPBNB, process.env.NEXT_PUBLIC_NODE_REAL_API_ETH) || '',
=======
    getNodeRealUrl(ChainId.OPBNB, process.env.NEXT_PUBLIC_NODE_REAL_API_ETH) || '',
>>>>>>> 2a684051
    'https://opbnb.publicnode.com',
  ],
  [ChainId.BASE]: [
    'https://base.publicnode.com',
    process.env.NEXT_PUBLIC_NODIES_BASE || '',
    getPoktUrl(ChainId.BASE, process.env.NEXT_PUBLIC_POKT_API_KEY) || '',
    // process.env.NEXT_PUBLIC_NODE_REAL_BASE_PRODUCTION,
    ...base.rpcUrls.public.http,
  ].filter(Boolean),
  [ChainId.BASE_TESTNET]: baseGoerli.rpcUrls.public.http,
  [ChainId.SCROLL_SEPOLIA]: scrollSepolia.rpcUrls.public.http,
} satisfies Record<ChainId, readonly string[]><|MERGE_RESOLUTION|>--- conflicted
+++ resolved
@@ -24,22 +24,13 @@
   ...arbitrum.rpcUrls.public.http,
   'https://arbitrum-one.publicnode.com',
   'https://arbitrum.llamarpc.com',
-<<<<<<< HEAD
-  process.env.NEXT_PUBLIC_QUICK_NODE_ARB_PRODUCTION || '',
-  getNodeRealUrlV2(ChainId.ARBITRUM_ONE, process.env.NEXT_PUBLIC_NODE_REAL_API_ETH) || '',
-]
-=======
   getPoktUrl(ChainId.ARBITRUM_ONE, process.env.NEXT_PUBLIC_POKT_API_KEY) || '',
 ].filter(Boolean)
->>>>>>> 2a684051
 
 export const SERVER_NODES = {
   [ChainId.BSC]: [
     process.env.NEXT_PUBLIC_NODE_PRODUCTION || '',
-<<<<<<< HEAD
-=======
     getPoktUrl(ChainId.BSC, process.env.NEXT_PUBLIC_POKT_API_KEY) || '',
->>>>>>> 2a684051
     'https://bsc.publicnode.com',
     'https://binance.llamarpc.com',
     'https://bsc-dataseed1.defibit.io',
@@ -47,12 +38,8 @@
   ].filter(Boolean),
   [ChainId.BSC_TESTNET]: ['https://data-seed-prebsc-1-s1.binance.org:8545'],
   [ChainId.ETHEREUM]: [
-<<<<<<< HEAD
-    getNodeRealUrlV2(ChainId.ETHEREUM, process.env.SERVER_NODE_REAL_API_ETH) || '',
-=======
     getNodeRealUrl(ChainId.ETHEREUM, process.env.SERVER_NODE_REAL_API_ETH) || '',
     getPoktUrl(ChainId.ETHEREUM, process.env.NEXT_PUBLIC_POKT_API_KEY) || '',
->>>>>>> 2a684051
     'https://ethereum.publicnode.com',
     'https://eth.llamarpc.com',
     'https://cloudflare-eth.com',
@@ -70,11 +57,7 @@
   ],
   [ChainId.ZKSYNC]: [
     ...zkSync.rpcUrls.public.http,
-<<<<<<< HEAD
-    getNodeRealUrlV2(ChainId.ZKSYNC, process.env.SERVER_NODE_REAL_API_ETH) || '',
-=======
     getNodeRealUrl(ChainId.ZKSYNC, process.env.SERVER_NODE_REAL_API_ETH) || '',
->>>>>>> 2a684051
   ],
   [ChainId.ZKSYNC_TESTNET]: zkSyncTestnet.rpcUrls.public.http,
   [ChainId.LINEA]: linea.rpcUrls.public.http,
@@ -86,11 +69,7 @@
   [ChainId.OPBNB_TESTNET]: opbnbTestnet.rpcUrls.public.http,
   [ChainId.OPBNB]: [
     ...opbnb.rpcUrls.public.http,
-<<<<<<< HEAD
-    getNodeRealUrlV2(ChainId.OPBNB, process.env.SERVER_NODE_REAL_API_ETH) || '',
-=======
     getNodeRealUrl(ChainId.OPBNB, process.env.SERVER_NODE_REAL_API_ETH) || '',
->>>>>>> 2a684051
   ],
   [ChainId.BASE]: [
     'https://base.publicnode.com',
@@ -105,13 +84,9 @@
 export const PUBLIC_NODES = {
   [ChainId.BSC]: [
     process.env.NEXT_PUBLIC_NODE_PRODUCTION || '',
-<<<<<<< HEAD
-    getNodeRealUrlV2(ChainId.BSC, process.env.NEXT_PUBLIC_NODE_REAL_API_ETH) || '',
-=======
     getNodeRealUrl(ChainId.BSC, process.env.NEXT_PUBLIC_NODE_REAL_API_ETH) || '',
     process.env.NEXT_PUBLIC_NODIES_BSC || '',
     getPoktUrl(ChainId.BSC, process.env.NEXT_PUBLIC_POKT_API_KEY) || '',
->>>>>>> 2a684051
     'https://bsc.publicnode.com',
     'https://binance.llamarpc.com',
     'https://bsc-dataseed1.defibit.io',
@@ -119,13 +94,9 @@
   ].filter(Boolean),
   [ChainId.BSC_TESTNET]: ['https://data-seed-prebsc-1-s1.binance.org:8545'],
   [ChainId.ETHEREUM]: [
-<<<<<<< HEAD
-    getNodeRealUrlV2(ChainId.ETHEREUM, process.env.NEXT_PUBLIC_NODE_REAL_API_ETH) || '',
-=======
     getNodeRealUrl(ChainId.ETHEREUM, process.env.NEXT_PUBLIC_NODE_REAL_API_ETH) || '',
     process.env.NEXT_PUBLIC_NODIES_ETH || '',
     getPoktUrl(ChainId.ETHEREUM, process.env.NEXT_PUBLIC_POKT_API_KEY) || '',
->>>>>>> 2a684051
     'https://ethereum.publicnode.com',
     'https://eth.llamarpc.com',
     'https://cloudflare-eth.com',
@@ -150,11 +121,7 @@
   ],
   [ChainId.ZKSYNC]: [
     ...zkSync.rpcUrls.public.http,
-<<<<<<< HEAD
-    getNodeRealUrlV2(ChainId.ZKSYNC, process.env.NEXT_PUBLIC_NODE_REAL_API_ETH) || '',
-=======
     getNodeRealUrl(ChainId.ZKSYNC, process.env.NEXT_PUBLIC_NODE_REAL_API_ETH) || '',
->>>>>>> 2a684051
   ],
   [ChainId.ZKSYNC_TESTNET]: zkSyncTestnet.rpcUrls.public.http,
   [ChainId.LINEA]: linea.rpcUrls.public.http,
@@ -166,11 +133,7 @@
   [ChainId.OPBNB_TESTNET]: opbnbTestnet.rpcUrls.public.http,
   [ChainId.OPBNB]: [
     ...opbnb.rpcUrls.public.http,
-<<<<<<< HEAD
-    getNodeRealUrlV2(ChainId.OPBNB, process.env.NEXT_PUBLIC_NODE_REAL_API_ETH) || '',
-=======
     getNodeRealUrl(ChainId.OPBNB, process.env.NEXT_PUBLIC_NODE_REAL_API_ETH) || '',
->>>>>>> 2a684051
     'https://opbnb.publicnode.com',
   ],
   [ChainId.BASE]: [
