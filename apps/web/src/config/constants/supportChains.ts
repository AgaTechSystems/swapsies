import { ChainId } from '@pancakeswap/sdk'

export const SUPPORT_ONLY_BSC = [ChainId.BSC]
export const SUPPORT_FARMS = [
  ChainId.BSC,
  ChainId.BSC_TESTNET,
  ChainId.ETHEREUM,
  ChainId.GOERLI,
  ChainId.ZKSYNC_TESTNET,
  ChainId.POLYGON_ZKEVM_TESTNET,
  ChainId.POLYGON_ZKEVM,
  ChainId.ZKSYNC,
<<<<<<< HEAD
]
export const SUPPORT_BUY_CRYPTO = [ChainId.BSC, ChainId.ETHEREUM, ChainId.ARBITRUM_ONE]
=======
  ChainId.ARBITRUM_ONE,
]
>>>>>>> 801df3dc
<|MERGE_RESOLUTION|>--- conflicted
+++ resolved
@@ -10,10 +10,6 @@
   ChainId.POLYGON_ZKEVM_TESTNET,
   ChainId.POLYGON_ZKEVM,
   ChainId.ZKSYNC,
-<<<<<<< HEAD
-]
-export const SUPPORT_BUY_CRYPTO = [ChainId.BSC, ChainId.ETHEREUM, ChainId.ARBITRUM_ONE]
-=======
   ChainId.ARBITRUM_ONE,
 ]
->>>>>>> 801df3dc
+export const SUPPORT_BUY_CRYPTO = [ChainId.BSC, ChainId.ETHEREUM, ChainId.ARBITRUM_ONE]