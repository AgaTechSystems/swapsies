import { styled } from 'styled-components'
import Link from 'next/link'
import { Flex, HelpIcon, Button, PrizeIcon } from '@pancakeswap/uikit'
import { useGetPredictionsStatus } from 'state/predictions/hooks'
import { PredictionStatus } from 'state/types'
import FlexRow from './FlexRow'
import { PricePairLabel, TimerLabel } from './Label'
import PrevNextNav from './PrevNextNav'
import HistoryButton from './HistoryButton'

const SetCol = styled.div`
  position: relative;
  flex: none;
  width: auto;

  ${({ theme }) => theme.mediaQueries.lg} {
    width: 270px;
  }
`

const HelpButtonWrapper = styled.div`
  order: 1;
  margin: 0 2px 0 8px;

  ${({ theme }) => theme.mediaQueries.sm} {
    order: 2;
    margin: 0 0 0 8px;
  }
`

const TimerLabelWrapper = styled.div`
  order: 3;
  width: 100px;

  ${({ theme }) => theme.mediaQueries.sm} {
    order: 1;
    width: auto;
  }
`

const LeaderboardButtonWrapper = styled.div`
  display: block;

  order: 2;
  margin: 0 8px 0 0;

  ${({ theme }) => theme.mediaQueries.sm} {
    order: 3;
    margin: 0 0 0 8px;
  }
`

const ButtonWrapper = styled.div`
  display: none;

  ${({ theme }) => theme.mediaQueries.lg} {
    display: block;
    margin-left: 8px;
  }
`

<<<<<<< HEAD
const BirthdayBunny = styled(Image)`
  display: none;
  position: absolute;
  top: 0px;
  right: 20%;
  z-index: 0;

  ${({ theme }) => theme.mediaQueries.lg} {
    display: block;
  }

  @media only screen and (min-height: 600px) {
    top: 3%;
  }

  @media only screen and (min-height: 1000px) {
    top: 9%;
  }

  @media only screen and (min-height: 1100px) {
    top: 14%;
  }

  @media only screen and (min-height: 1200px) {
    top: 17%;
  }

  @media only screen and (min-height: 1300px) {
    top: 250px;
  }
`

=======
>>>>>>> 2a684051
const Menu = () => {
  const status = useGetPredictionsStatus()

  return (
    <FlexRow alignItems="center" p="16px" width="100%">
      <SetCol>
        <PricePairLabel />
      </SetCol>
      {status === PredictionStatus.LIVE && (
        <>
          <FlexRow justifyContent="center">
            <PrevNextNav />
          </FlexRow>
          <SetCol>
            <Flex alignItems="center" justifyContent="flex-end">
              <TimerLabelWrapper>
                <TimerLabel interval="5" unit="m" />
              </TimerLabelWrapper>
              <HelpButtonWrapper>
                <Button
                  variant="subtle"
                  as="a"
                  href="https://docs.pancakeswap.finance/products/prediction"
                  target="_blank"
                  rel="noreferrer noopener"
                  width="48px"
                >
                  <HelpIcon width="24px" color="white" />
                </Button>
              </HelpButtonWrapper>
              <LeaderboardButtonWrapper>
                <Link href="/prediction/leaderboard" passHref>
                  <Button variant="subtle" width="48px">
                    <PrizeIcon color="white" />
                  </Button>
                </Link>
              </LeaderboardButtonWrapper>
              <ButtonWrapper style={{ order: 4 }}>
                <HistoryButton />
              </ButtonWrapper>
            </Flex>
          </SetCol>
        </>
      )}
    </FlexRow>
  )
}

export default Menu<|MERGE_RESOLUTION|>--- conflicted
+++ resolved
@@ -59,41 +59,6 @@
   }
 `
 
-<<<<<<< HEAD
-const BirthdayBunny = styled(Image)`
-  display: none;
-  position: absolute;
-  top: 0px;
-  right: 20%;
-  z-index: 0;
-
-  ${({ theme }) => theme.mediaQueries.lg} {
-    display: block;
-  }
-
-  @media only screen and (min-height: 600px) {
-    top: 3%;
-  }
-
-  @media only screen and (min-height: 1000px) {
-    top: 9%;
-  }
-
-  @media only screen and (min-height: 1100px) {
-    top: 14%;
-  }
-
-  @media only screen and (min-height: 1200px) {
-    top: 17%;
-  }
-
-  @media only screen and (min-height: 1300px) {
-    top: 250px;
-  }
-`
-
-=======
->>>>>>> 2a684051
 const Menu = () => {
   const status = useGetPredictionsStatus()
 
