--- conflicted
+++ resolved
@@ -40,12 +40,8 @@
   attemptingTxn: boolean
   txHash?: string
   approval: ApprovalState
-<<<<<<< HEAD
   allowance?: Allowance
-  swapErrorMessage?: string
-=======
   swapErrorMessage?: string | boolean
->>>>>>> 4e38636d
   showApproveFlow: boolean
   currentAllowance?: CurrencyAmount<Currency>
   confirmModalState: ConfirmModalState
@@ -108,17 +104,13 @@
     ) {
       return (
         <ApproveModalContent
-<<<<<<< HEAD
           title={
             approval === ApprovalState.NOT_APPROVED || approval === ApprovalState.PENDING
-              ? t('Approve %symbol%', { symbol: trade?.inputAmount?.currency?.symbol })
-              : allowance.state === AllowanceState.REQUIRED
-              ? t('Permit %symbol%', { symbol: trade?.inputAmount?.currency?.symbol })
-              : t('Enable spending %symbol%', { symbol: trade?.inputAmount?.currency?.symbol })
+              ? t('Approve %symbol%', { symbol: `${trade?.inputAmount?.currency?.symbol}` })
+              : allowance?.state === AllowanceState.REQUIRED
+              ? t('Permit %symbol%', { symbol: `${trade?.inputAmount?.currency?.symbol}` })
+              : t('Enable spending %symbol%', { symbol: `${trade?.inputAmount?.currency?.symbol}` })
           }
-=======
-          title={t('Enable spending %symbol%', { symbol: `${trade?.inputAmount?.currency?.symbol}` })}
->>>>>>> 4e38636d
           isMM={isMM}
           isBonus={isBonus}
         />
