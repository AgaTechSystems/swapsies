import { useTranslation } from '@pancakeswap/localization'
import { Currency, CurrencyAmount, TradeType } from '@pancakeswap/sdk'
import { SmartRouterTrade } from '@pancakeswap/smart-router/evm'
import { Button, useModal } from '@pancakeswap/uikit'
import { useExpertMode } from '@pancakeswap/utils/user'
import { CommitButton } from 'components/CommitButton'
import ConnectWalletButton from 'components/ConnectWalletButton'
import SettingsModal, { withCustomOnDismiss } from 'components/Menu/GlobalSettings/SettingsModal'
import { SettingsMode } from 'components/Menu/GlobalSettings/types'
import { useActiveChainId } from 'hooks/useActiveChainId'
import { ApprovalState } from 'hooks/useApproveCallback'
import { Allowance } from 'hooks/usePermit2Allowance'
import { WrapType } from 'hooks/useWrapCallback'
import { useCallback, useEffect, useState } from 'react'
import { Address } from 'viem'
import { Field } from 'state/swap/actions'
import { logGTMClickSwapEvent } from 'utils/customGTMEventTracking'
import { parseMMError } from 'views/Swap/MMLinkPools/utils/exchange'
import { useConfirmModalState } from 'views/Swap/V3Swap/hooks/useConfirmModalState'
import { ConfirmSwapModal } from '../../V3Swap/containers/ConfirmSwapModal'
import { useSwapCallArguments } from '../hooks/useSwapCallArguments'
import { useSwapCallback } from '../hooks/useSwapCallback'
import { MMRfqTrade } from '../types'

const SettingsModalWithCustomDismiss = withCustomOnDismiss(SettingsModal)

interface SwapCommitButtonPropsType {
  swapIsUnsupported: boolean
  account: Address | undefined
  showWrap: boolean
  wrapInputError: string
  onWrap: () => Promise<void>
  wrapType: WrapType
  approval: ApprovalState
  allowance: Allowance
  approvalSubmitted: boolean
  currencies: {
    INPUT?: Currency
    OUTPUT?: Currency
  }
  isExpertMode: boolean
  rfqTrade: MMRfqTrade
  swapInputError: string
  currencyBalances: {
    INPUT?: CurrencyAmount<Currency>
    OUTPUT?: CurrencyAmount<Currency>
  }
  recipient: string
  onUserInput: (field: Field, typedValue: string) => void
  mmQuoteExpiryRemainingSec?: number | null
  isPendingError: boolean
  currentAllowance: CurrencyAmount<Currency>
}

export function MMSwapCommitButton({
  swapIsUnsupported,
  account,
  showWrap,
  wrapInputError,
  onWrap,
  wrapType,
  approval,
  allowance,
  approvalSubmitted,
  rfqTrade,
  swapInputError,
  currencyBalances,
  recipient,
  onUserInput,
  isPendingError,
  currentAllowance,
}: SwapCommitButtonPropsType) {
  const { chainId } = useActiveChainId()

  const [isExpertMode] = useExpertMode()

  const { t } = useTranslation()
  // the callback to execute the swap
  // @ts-ignore
  const swapCalls = useSwapCallArguments(rfqTrade.trade, rfqTrade.rfq, recipient)

  const { callback: swapCallback, error: swapCallbackError } = useSwapCallback(
    rfqTrade.trade,
    recipient,
    // @ts-ignore
    swapCalls,
  )
  const [{ tradeToConfirm, swapErrorMessage, attemptingTxn, txHash }, setSwapState] = useState<{
<<<<<<< HEAD
    tradeToConfirm: SmartRouterTrade<TradeType> | undefined
=======
    tradeToConfirm?: SmartRouterTrade<TradeType>
>>>>>>> ad4acc8a
    attemptingTxn: boolean
    swapErrorMessage: string | undefined
    txHash: string | undefined
  }>({
    tradeToConfirm: undefined,
    attemptingTxn: false,
    swapErrorMessage: undefined,
    txHash: undefined,
  })

  // Handlers
  const handleSwap = useCallback(() => {
    if (!swapCallback) {
      return
    }
    setSwapState({ attemptingTxn: true, tradeToConfirm, swapErrorMessage: undefined, txHash: undefined })
    swapCallback()
      .then((hash) => {
        setSwapState({ attemptingTxn: false, tradeToConfirm, swapErrorMessage: undefined, txHash: hash })
      })
      .catch((error) => {
        setSwapState({
          attemptingTxn: false,
          tradeToConfirm,
          swapErrorMessage: error.message,
          txHash: undefined,
        })
      })
  }, [swapCallback, tradeToConfirm, setSwapState])

  const handleAcceptChanges = useCallback(() => {
    setSwapState({ tradeToConfirm: rfqTrade.trade, swapErrorMessage, txHash, attemptingTxn })
  }, [attemptingTxn, swapErrorMessage, rfqTrade, txHash, setSwapState])

  const handleConfirmDismiss = useCallback(() => {
    setSwapState({ tradeToConfirm, attemptingTxn, swapErrorMessage, txHash })
    // if there was a tx hash, we want to clear the input
    if (txHash) {
      onUserInput(Field.INPUT, '')
    }
  }, [attemptingTxn, onUserInput, swapErrorMessage, tradeToConfirm, txHash, setSwapState])

  // End Handlers

  // show approve flow when: no error on inputs, not approved or pending, or approved in current session
  // never show if price impact is above threshold in non expert mode
  const showApproveFlow =
    !swapInputError &&
    (approval === ApprovalState.NOT_APPROVED ||
      approval === ApprovalState.PENDING ||
      (approvalSubmitted && approval === ApprovalState.APPROVED))

  // Modals
  const [indirectlyOpenConfirmModalState, setIndirectlyOpenConfirmModalState] = useState(false)

  const [onPresentSettingsModal] = useModal(
    <SettingsModalWithCustomDismiss
      customOnDismiss={() => setIndirectlyOpenConfirmModalState(true)}
      mode={SettingsMode.SWAP_LIQUIDITY}
    />,
  )

  const {
    confirmModalState,
    pendingModalSteps,
    startSwapFlow,
    onCancel: resetSwapFlow,
  } = useConfirmModalState({
    txHash,
    chainId,
    approval,
    approvalToken: rfqTrade?.trade?.inputAmount.currency,
    isPendingError,
    isExpertMode,
    currentAllowance,
    allowance,
    onConfirm: handleSwap,
  })

  const [onPresentConfirmModal] = useModal(
    <ConfirmSwapModal
      isMM
      trade={rfqTrade.trade} // show the info while refresh RFQ
      txHash={txHash}
      approval={approval}
      attemptingTxn={attemptingTxn}
      confirmModalState={confirmModalState}
      pendingModalSteps={pendingModalSteps}
      startSwapFlow={startSwapFlow}
      allowance={allowance}
      originalTrade={tradeToConfirm}
      showApproveFlow={showApproveFlow}
      currencyBalances={currencyBalances}
      isRFQReady={Boolean(rfqTrade.rfq) && !rfqTrade.isLoading}
      currentAllowance={currentAllowance}
      swapErrorMessage={swapErrorMessage ?? t('Unable request a quote')}
      onAcceptChanges={handleAcceptChanges}
      customOnDismiss={handleConfirmDismiss}
      openSettingModal={onPresentSettingsModal}
      isPendingError={false}
    />,
    true,
    true,
    'MMconfirmSwapModal',
  )
  // End Modals

  const onSwapHandler = useCallback(() => {
    setSwapState({
      tradeToConfirm: rfqTrade.trade,
      attemptingTxn: false,
      swapErrorMessage: undefined,
      txHash: undefined,
    })
    resetSwapFlow()
    if (isExpertMode) {
      startSwapFlow()
    }
    onPresentConfirmModal()
    logGTMClickSwapEvent()
  }, [rfqTrade, onPresentConfirmModal, isExpertMode, startSwapFlow, resetSwapFlow])

  // useEffect
  useEffect(() => {
    if (indirectlyOpenConfirmModalState) {
      setIndirectlyOpenConfirmModalState(false)
      setSwapState((state) => ({
        ...state,
        swapErrorMessage: undefined,
      }))
      onPresentConfirmModal()
    }
  }, [indirectlyOpenConfirmModalState, onPresentConfirmModal, setSwapState])

  if (swapIsUnsupported) {
    return (
      <Button width="100%" disabled>
        {t('Unsupported Asset')}
      </Button>
    )
  }

  if (!account) {
    return <ConnectWalletButton width="100%" />
  }

  if (showWrap) {
    return (
      <CommitButton width="100%" disabled={Boolean(wrapInputError)} onClick={onWrap}>
        {wrapInputError ?? (wrapType === WrapType.WRAP ? 'Wrap' : wrapType === WrapType.UNWRAP ? 'Unwrap' : null)}
      </CommitButton>
    )
  }

  const isValid = !swapInputError

  return (
    <CommitButton
      width="100%"
      id="swap-button"
      variant="primary"
      disabled={!rfqTrade.rfq || !isValid || !!swapCallbackError}
      onClick={onSwapHandler}
    >
      {parseMMError(swapInputError) || t('Swap')}
    </CommitButton>
  )
}<|MERGE_RESOLUTION|>--- conflicted
+++ resolved
@@ -86,11 +86,7 @@
     swapCalls,
   )
   const [{ tradeToConfirm, swapErrorMessage, attemptingTxn, txHash }, setSwapState] = useState<{
-<<<<<<< HEAD
-    tradeToConfirm: SmartRouterTrade<TradeType> | undefined
-=======
     tradeToConfirm?: SmartRouterTrade<TradeType>
->>>>>>> ad4acc8a
     attemptingTxn: boolean
     swapErrorMessage: string | undefined
     txHash: string | undefined
