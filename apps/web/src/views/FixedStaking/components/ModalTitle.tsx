--- conflicted
+++ resolved
@@ -1,9 +1,5 @@
 import { Flex, Heading } from '@pancakeswap/uikit'
 import { CurrencyLogo } from '@pancakeswap/widgets-internal'
-<<<<<<< HEAD
-import { Token } from '@pancakeswap/sdk'
-=======
->>>>>>> 2a684051
 import { useTranslation } from '@pancakeswap/localization'
 import { Currency } from '@pancakeswap/swap-sdk-core'
 import { UnlockedFixedTag } from './UnlockedFixedTag'
