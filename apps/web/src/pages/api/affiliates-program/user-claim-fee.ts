import type { NextApiRequest, NextApiResponse } from 'next'

const userClaimFee = async (req: NextApiRequest, res: NextApiResponse) => {
  if (!process.env.AFFILIATE_PROGRAM_API_URL || req.method !== 'POST') {
<<<<<<< HEAD
    return res.status(400).json({ message: 'API URL Empty / Method wrong / Cookie not exist' })
=======
    return res.status(400).json({ message: 'API URL Empty / Method wrong' })
>>>>>>> 2a684051
  }

  const requestUrl = `${process.env.AFFILIATE_PROGRAM_API_URL}/user/fee/claim/request`
  const response = await fetch(requestUrl, {
    headers: {
      'Content-Type': 'application/json',
    },
    method: 'POST',
    body: req.body,
  })

  if (!response.ok) {
    return res.status(400).json({ message: 'An error occurred please try again' })
  }

  const result = await response.json()

  return res.status(200).json(result)
}

export default userClaimFee<|MERGE_RESOLUTION|>--- conflicted
+++ resolved
@@ -2,11 +2,7 @@
 
 const userClaimFee = async (req: NextApiRequest, res: NextApiResponse) => {
   if (!process.env.AFFILIATE_PROGRAM_API_URL || req.method !== 'POST') {
-<<<<<<< HEAD
-    return res.status(400).json({ message: 'API URL Empty / Method wrong / Cookie not exist' })
-=======
     return res.status(400).json({ message: 'API URL Empty / Method wrong' })
->>>>>>> 2a684051
   }
 
   const requestUrl = `${process.env.AFFILIATE_PROGRAM_API_URL}/user/fee/claim/request`
